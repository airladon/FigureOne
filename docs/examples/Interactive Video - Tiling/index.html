--- conflicted
+++ resolved
@@ -40,11 +40,7 @@
     <!-- *************************************************************** -->
     <!-- **********    Choose local or remote package     *************** -->
     <!-- *************************************************************** -->
-<<<<<<< HEAD
-    <script type="text/javascript" src='https://cdn.jsdelivr.net/npm/figureone@0.10.1/figureone.min.js'></script>
-=======
     <script type="text/javascript" src='https://cdn.jsdelivr.net/npm/figureone@0.10.2/figureone.min.js'></script>
->>>>>>> 12ec4cf8
     <!-- <script type="text/javascript" src='../../../package/index.js'></script> -->
 
     <!-- ***************************************************************** -->
