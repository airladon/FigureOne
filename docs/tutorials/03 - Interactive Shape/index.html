--- conflicted
+++ resolved
@@ -3,11 +3,7 @@
 <body>
     <div id="figureOneContainer" style="width: 500px; height: 500px; background-color: white; border: 1px solid lightgrey">
     </div>
-<<<<<<< HEAD
-    <script type="text/javascript" src="https://cdn.jsdelivr.net/npm/figureone@0.10.1/figureone.min.js"></script>
-=======
     <script type="text/javascript" src="https://cdn.jsdelivr.net/npm/figureone@0.10.2/figureone.min.js"></script>
->>>>>>> 12ec4cf8
     <script type="text/javascript" src='./index.js'></script>
 </body>
 </html>