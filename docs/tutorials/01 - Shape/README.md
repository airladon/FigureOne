--- conflicted
+++ resolved
@@ -15,11 +15,7 @@
 <body>
     <div id="figureOneContainer" style="width: 500px; height: 500px; background-color: black;">
     </div>
-<<<<<<< HEAD
-    <script type="text/javascript" src='https://cdn.jsdelivr.net/npm/figureone@0.10.1/figureone.min.js'></script>
-=======
     <script type="text/javascript" src='https://cdn.jsdelivr.net/npm/figureone@0.10.2/figureone.min.js'></script>
->>>>>>> 12ec4cf8
     <script type="text/javascript" src='./index.js'></script>
 </body>
 </html>
@@ -53,11 +49,7 @@
 
 Then the FigureOne library is loaded.
 ```html
-<<<<<<< HEAD
-<script type="text/javascript" src='https://cdn.jsdelivr.net/npm/figureone@0.10.1/figureone.min.js'></script>
-=======
 <script type="text/javascript" src='https://cdn.jsdelivr.net/npm/figureone@0.10.2/figureone.min.js'></script>
->>>>>>> 12ec4cf8
 ```
 In this case, the library is loaded from a CDN, but you could also run it from a local copy of the FigureOne library as well. For instance, if you cloned this repository, and wanted to run the local version you could use the line:
 ```html
