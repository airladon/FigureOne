--- conflicted
+++ resolved
@@ -4,11 +4,7 @@
     <!-- <img src="1.jpg" id="img1"> -->
     <div id="figureOneContainer" style="width: 800px; height: 800px; background-color: white;">
     </div>
-<<<<<<< HEAD
-    <script type="text/javascript" src="https://cdn.jsdelivr.net/npm/figureone@0.10.1/figureone.min.js"></script>
-=======
     <script type="text/javascript" src="https://cdn.jsdelivr.net/npm/figureone@0.10.2/figureone.min.js"></script>
->>>>>>> 12ec4cf8
     <!-- <script type="text/javascript" src='./package/index.js'></script> -->
     <script type="text/javascript" src='./index.js'></script>
 </body>
