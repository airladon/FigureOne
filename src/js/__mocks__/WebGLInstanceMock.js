--- conflicted
+++ resolved
@@ -12,12 +12,9 @@
     bufferData: () => {},
     bindFramebuffer: () => {},
     enableVertexAttribArray: () => {},
-<<<<<<< HEAD
     enable: () => {},
     disable: () => {},
-=======
     disableVertexAttribArray: () => {},
->>>>>>> cee51f48
     vertexAttribPointer: () => {},
     disableVertexAttribArray: () => {},
     uniformMatrix3fv: jest.fn(),
