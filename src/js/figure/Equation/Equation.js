--- conflicted
+++ resolved
@@ -1813,7 +1813,7 @@
     ) {
       return fixTo;
     }
-    return new Point(0, 0);
+    return getPoint(fixTo);
   }
 
   createForm(
@@ -2039,15 +2039,10 @@
     }
 
     form.content = content;
-<<<<<<< HEAD
     const elements = form.getAllElements();
     optionsToUse.alignment.fixTo = this.checkFixTo(optionsToUse.alignment.fixTo, elements);
-
-    if (optionsToUse.lazyLayout) {
-=======
     form.layout = optionsToUse.layout;
     if (optionsToUse.layout !== 'init') {
->>>>>>> c187845e
       form.lazyArrange(
         optionsToUse.scale,
         optionsToUse.alignment.xAlign,
