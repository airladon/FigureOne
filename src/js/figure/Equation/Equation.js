// @flow
import {
  Point, Transform, isParsablePoint, getPoint, getTransform,
} from '../../tools/g2';
import { joinObjects, joinObjectsWithOptions } from '../../tools/tools';
// import { RGBToArray } from '../../tools/color';
import {
  FigureElementPrimitive, FigureElementCollection, FigureElement,
} from '../Element';
import {
  FigureFont,
} from '../DrawingObjects/TextObject/TextObject';
import type { ElementInterface } from './Elements/Element';
import { Elements } from './Elements/Element';
import BaseAnnotationFunction from './Elements/BaseAnnotationFunction';
import EquationForm from './EquationForm';
import type {
  TypeHAlign, TypeVAlign,
} from './EquationForm';
// import HTMLObject from '../DrawingObjects/HTMLObject/HTMLObject';
import * as html from '../../tools/htmlGenerator';
import EquationSymbols from './EquationSymbols';
// import type { TypeSymbolOptions } from './EquationSymbols';
import { getFigureElement, EquationFunctions } from './EquationFunctions';
import type { TypeEquationPhrase } from './EquationFunctions';
import type {
  TypeColor, OBJ_Font,
} from '../../tools/types';
import type {
  TypeParsablePoint, TypeBorder, TypeParsableBuffer,
} from '../../tools/g2';
import type { OBJ_TriggerAnimationStep } from '../Animation/Animation';
import { AnimationManager, TriggerAnimationStep } from '../Animation/Animation';
import type {
  EQN_VinculumSymbol, EQN_BoxSymbol, EQN_ArrowSymbol, EQN_SumSymbol,
  EQN_ProdSymbol, EQN_IntegralSymbol, EQN_StrikeSymbol, EQN_BracketSymbol,
  EQN_AngleBracketSymbol, EQN_BraceSymbol, EQN_BarSymbol,
  EQN_SquareBracketSymbol, EQN_RadicalSymbol, TypeSymbolOptions,
  EQN_LineSymbol,
} from './EquationSymbols';
import type { OBJ_FigureForElement } from '../Figure';

// Priority:
//   1. symbol
//   2. text

/**
 * Object that defines new text for a selection of equation elements.
 *
 * Each key in the object is the name of the equation element whose text is to
 * be updated.
 *
 * @property {string | FigureElement} [_elementName]
 */
export type EQN_UpdateElementText = {
  [elementName: string]: string | FigureElement
};

/**
 * Object where keys are property names of a {@link FigureElement} and values
 * are the values to set the properties to.
 *
 * @property {any} [_propertyName]
 */
export type OBJ_ElementPropertyMod = {
  [propertyName: string]: any,
}

/**
 * Object where keys are equation element names, and values are objects
 * describing which element properties to modify after creation.
 *
 * @property {OBJ_ElementPropertyMod} [_elementName]
 */
export type OBJ_ElementMods = {
  [elementName: string]: OBJ_ElementPropertyMod,
}

/**
 * Definition of a text or equation element.
 *
 * The properties 'color', 'isTouchable', 'onClick' and `touchBorder`
 * modify the corresponding properties on the {@link FigureElementPrimitive}
 * itself, and so could equally be set in `mods`. They are provided in the
 * root object for convenience as they are commonly used.
 *
 * @property {string} [text] - Text element only
 * @property {OBJ_Font} [font] - Text element only
 * @property {'italic' | 'normal'} [style] - Text element only
 * @property {object} [mods] - Properties to set on instantiated element
 * @property {TypeColor} [color] - Color to set the element
 * @property {boolean} [isTouchable] - make the element touchable
 * @property {() => void | 'string' | null} [onClick] - called when touched
 * @property {TypeBorder | 'border' | number | 'rect' | 'draw' | 'buffer'} [touchBorder]
 * set the element's touch border
 * @property {OBJ_ElementMods} [mods]
 */
export type EQN_TextElement = string | {
    text?: string;
    font?: OBJ_Font;
    style?: 'italic' | 'normal' | null;
    weight?: 'normal' | 'bold' | 'lighter' | 'bolder' | '100' | '200' | '300' | '400' | '500' | '600' | '700' | '800' | '900',
    size?: number,
    color?: TypeColor;
    isTouchable?: boolean,
    onClick?: () => void | 'string' | null,
    touchBorder?: TypeBorder | 'border' | number | 'rect' | 'draw' | 'buffer',
    mods?: OBJ_ElementMods;
  } | FigureElementPrimitive | FigureElementCollection;

/**
 * An equation element can be any of the below. If `string`, then a
 * {@link EQN_TextElement} will be used where the `text` property is the
 * `string`.
 *
 * - `string`
 * - {@link FigureElementPrimitive}
 * - {@link FigureElementCollection}
 * - {@link EQN_TextElement}
 * - {@link EQN_VinculumSymbol}
 * - {@link EQN_BoxSymbol}
 * - {@link EQN_ArrowSymbol}
 * - {@link EQN_SumSymbol}
 * - {@link EQN_ProdSymbol}
 * - {@link EQN_IntegralSymbol}
 * - {@link EQN_StrikeSymbol}
 * - {@link EQN_BracketSymbol}
 * - {@link EQN_AngleBracketSymbol}
 * - {@link EQN_BraceSymbol}
 * - {@link EQN_BarSymbol}
 * - {@link EQN_SquareBracketSymbol}
 * - {@link EQN_LineSymbol}
 * - {@link EQN_RadicalSymbol}
 */
export type TypeEquationElement = string
  | FigureElementPrimitive
  | FigureElementCollection
  | EQN_TextElement
  | EQN_VinculumSymbol
  | EQN_BoxSymbol
  | EQN_ArrowSymbol
  | EQN_SumSymbol
  | EQN_ProdSymbol
  | EQN_IntegralSymbol
  | EQN_StrikeSymbol
  | EQN_BracketSymbol
  | EQN_AngleBracketSymbol
  | EQN_BraceSymbol
  | EQN_BarSymbol
  | EQN_SquareBracketSymbol
  | EQN_LineSymbol
  | EQN_RadicalSymbol;


/**
 * Object where keys are element names, and values are the element definitions
 *
 * @see {@link Equation}
 *
 * @property {TypeEquationElement} [_elementName]
 */
export type EQN_EquationElements = {
  [elementName: string]: TypeEquationElement;
};

/**
 * Form alignment object definition.
 *
 * ![](./apiassets/eqn_formalignment_1.png)
 *
 * ![](./apiassets/eqn_formalignment_2.png)
 *
 * ![](./apiassets/eqn_formalignment_3.png)
 *
 * ![](./apiassets/eqn_formalignment_4.png)
 *
 * Each equation form is positioned within the {@link Equation}
 * {@link FigureElementCollection} draw space (0, 0) point. This object
 * defines how the form is aligned with this (0, 0) point.
 *
 * Using the `fixTo` property forms can either be aligned relative to the
 * bounds of the form itself, or to an element within the form, or to a
 * position other than the (0, 0) in in the equation's collection draw space.
 *
 * If `fixTo` is an element in the equation:
 *    - the `fixTo` element is positioned at (0, 0), and all other elements
 *      repositioned relative to that.
 *    - The equation collection setPosition (or translation transform) can
 *      then be used to position the equation in the figure (or relative
 *      collection space)
 *    - if `xAlign` is:
 *        - `'center'`: the `fixTo` element is centered in x around (0, 0)
 *        - `'right'`: the `fixTo` element right most point is at x = 0
 *        - `'left'`: default - the `fixTo` element x position at 0
 *    - if `yAlign` is:
 *        - `'middle'`: the `fixTo` element is centered in y around (0, 0)
 *        - `'bottom'`: the `fixTo` element bottom most point is at y = 0
 *        - `'top'`: the `fixTo` element top most point is at y = 0
 *        - `'baseline'`: default - the `fixTo` element y position at 0
 *
 * If `fixTo` is a Point, the equation is positioned at that point in the
 * equation's draw space.
 *  - xAlign:
 *    - `'left'`: The equation's left most element's left most point is at
 *              Point.x
 *    - `'right'`: The equation's right most element's right most point is at
 *              Point.x
 *    - `'center'`: The equation is centered horizontally around Point.x
 *  - `yAlign`:
 *    - `'baseline'`: The equation's baseline is at Point.y
 *    - `'top'`: The equation's top most element's top most point is at Point.y
 *    - `'bottom'`: The equation's top most element's top most point is at
 *                Point.y
 *    - `'middle'`: The equation is centered vertically around Point.y
 *
 * @property {FigureElement | TypeParsablePoint | string } [fixTo] (`[0, 0]`)
 * @property {TypeHAlign} [xAlign] (`'left'`)
 * @property {TypeVAlign} [yAlign] (`'baseline'`)
 *
 * @see To test examples, append them to the
 * <a href="#equation-boilerplate">boilerplate</a>
 *
 * @example
 * // Note - the points are drawn in the figure's draw space, but as the
 * // equation collection is at (0, 0) and it has not scaling applied, then
 * // the equation's draw space is the same as the figure's draw space.
 *
 * // Draw (0, 0) point in equation collection
 * figure.add({
 *   make: 'polygon', options: { radius: 0.01, color: [0, 0, 1, 1], sides: 9 },
 * });
 * // Default alignment is left, baseline
 * figure.add([
 *   {
 *     make: 'equation',
 *     forms: { 0: ['a', '_ = ', 'bg'] },
 *   },
 * ]);
 *
 * @example
 * // Draw (0, 0) point in equation collection
 * figure.add({
 *   make: 'polygon', options: { radius: 0.01, color: [0, 0, 1, 1], sides: 9 },
 * });
 * // Align with right, middle
 * figure.add([
 *   {
 *     make: 'equation',
 *     forms: { 0: ['a', '_ = ', 'bg'] },
 *     formDefaults: {
 *       alignment: {
 *         xAlign: 'right',
 *         yAlign: 'middle',
 *       },
 *     },
 *   },
 * ]);
 *
 * @example
 * // Draw (0, 0) point in equation collection
 * figure.add({
 *   make: 'polygon', options: { radius: 0.01, color: [0, 0, 1, 1], sides: 9 },
 * });
 * // Align with center of equals sign
 * figure.add([
 *   {
 *     make: 'equation',
 *     forms: { 0: ['a', '_ = ', 'bg'] },
 *     formDefaults: {
 *       alignment: {
 *         fixTo: '_ = ',
 *         xAlign: 'center',
 *         yAlign: 'baseline',
 *       },
 *     },
 *   },
 * ]);
 *
 * @example
 * // Draw (0, 0) and (0.2, 0.1) points
 * figure.add([
 *   {
 *     make: 'polygon',
 *     options: { radius: 0.01, color: [0, 0, 1, 1], sides: 9 }
 *   },
 *   {
 *     make: 'polygon',
 *     options: {
 *       radius: 0.01, color: [0, 0.8, 0, 1], sides: 9, position: [0.2, 0.1],
 *     },
 *   },
 * ]);
 * // Align with point (0.2, 0.1) in the equation collection
 * figure.add([
 *   {
 *     make: 'equation',
 *     forms: { 0: ['a', '_ = ', 'bg'] },
 *     formDefaults: {
 *       alignment: {
 *         fixTo: [0.2, 0.1],
 *         xAlign: 'right',
 *         yAlign: 'baseline',
 *       },
 *     },
 *   },
 * ]);
 */
type EQN_FormAlignment = {
  fixTo: FigureElement | TypeParsablePoint | string;
  xAlign: TypeHAlign;
  yAlign: TypeVAlign;
};

/**
 * Form translation properties
 *
 * @property {'curved' | 'linear'} style - element should move in a straight
 * line, or through a curve. Default: `"linear"`
 * @property {'up' | 'down'} [direction] - curve only - element should move
 * through an up or down curve
 * @property {number} [mag] - the magnitude of the curve
 */
type EQN_TranslationStyle = {
  style: 'curved' | 'linear',
  direction?: 'up' | 'down',
  mag: number,
};

/**
 * Object where keys are element names and values are tranlation definition
 * objects.
 *
 * `[elementName: string]: TypeEquationElement`
 *
 * @see {@link EQN_TranslationStyle}, {@link EQN_FormObjectDefinition}, {@link EQN_FromForm}.
 *
 * @property {EQN_TranslationStyle} [_elementName]
 */
export type EQN_TranslationStyles = {
  [elementName: string]: EQN_TranslationStyle;
};


// /**
//  * Duration and translation options for form animation
//  *
//  * @property {number} [duration] in seconds
//  * @property {Object.<EQN_TranslationStyle>} [translation]
//  * @example
//  * // for an equation with two of its elements named 'a' and 'b'
//  * {
//  *   duration: 1,
//  *   translation: {
//  *     a: {
//  *       direction: 'up',
//  *       style: 'curved',
//  *       mag: 0.5,
//  *     },
//  *     b: {
//  *       direction: 'down',
//  *       style: 'curved',
//  *       mag: 0.2,
//  *     },
//  *   },
//  * }
//  * // Note, not all elements need to be defined - only those that need a custom
//  * duration or shouldn't have a linear path
//  */
// type TypeFormAnimationProperties = {
//   duration?: ?number,
//   translation?: {
//     [elementName: string]: EQN_TranslationStyle,
//   },
// }

/**
 * From form options object.
 *
 * Any defined properties will override the corrsponding properties of the form
 * if it being animated to from a specific form.
 *
 * @property {?number} [duration] duration if animating to this form, use
 * `null` for velocity based duration
 * @property {EQN_TranslationStyle} [translation] translation style
 * when animating to this form
 * @property {string | (() => void)} [onTransition] called at the start of
 * animating to this form, or when `showForm` is used.
 * @property {string | (() => void)} [onShow] called after animation is finished
 * or when `showForm` is used
 * @property {OBJ_ElementMods} [elementMods] properties to set in the equation element
 * (@FigureElementPrimitive) when this form is shown
 */
export type EQN_FromForm = {
  onTransition?: null | string | (() => void),
  onShow?: null | string | (() => void),
  duration?: number,
  translation?: { [elementName: string]: EQN_TranslationStyle },
  elementMods?: OBJ_ElementMods,
};

/**
 * Equation form FromForm definition.
 *
 * When animating from a specific form, it can be useful to customize some of
 * the form properties specific to that transition.
 *
 * To do so, use this options object where each key is the specific form from
 * which the equation is animating from, and the value is the specific
 * properties.
 *
 * @property {EQN_FromForm} [_formName]
 *
 * @see {@link EQN_FromForm}, {@link EQN_FormObjectDefinition}
 */
export type EQN_FromForms = {
  [formName: string]: EQN_FromForm,
};

// A form is an arrangement of elements
// A form's elements can have different properties, but these properties
// are generally the same independent on which form was shown before the
// current form.
// The only exception is the translation movement properties, which can be
// different depending on whether you are going to the current form from
// the previous one, or two the next one.

/**
 * In mathematics, an equation form is a specific arrangement of an equation's
 * terms and operators. Different forms will have different
 * arrangements, that can be achieved by performing a series of operations to
 * both sides of the equation.
 *
 * For instance, the equation:
 *
 * a + b = c
 *
 * can be rearranged to a different form:
 *
 * a = c - b
 *
 * From a FigureOne figure's perspective, a form is a specific layout of
 * equation elements.
 *
 * This object defines a how the elements are laid out, what properties the
 * elements have, and some animation properties for when animating to this form.
 *
 * @see {@link Equation}
 *
 * @property {TypeEquationPhrase} content The equation phrase of the form
 * defines how the elements are laid out
 * @property {number} [scale] scaling factor for this form
 * @property {EQN_FormAlignment} [alignment] how the equation's position
 * is aligned with this form
 * @property {string} [description] description of this form
 * @property {{}} [modifiers] description modifiers
 * @property {?number} [duration] duration if animating to this form, use
 * `null` for velocity based duration
 * @property {EQN_TranslationStyles} [translation] translation style
 * when animating to this form
 * @property {string | (() => void)} [onTransition] called at the start of
 * animating to this form, or when `showForm` is used.
 * @property {string | (() => void)} [onShow] called after animation is finished
 * or when `showForm` is used
 * @property {OBJ_ElementMods} [elementMods] properties to set in the equation element
 * (@FigureElementPrimitive) when this form is shown
 * @property {EQN_FromForms} [fromForm] override `duration`, `translation`
 * `onTransition` and/or `onShow` with this if coming from specific forms
 *
 * @example
 * // Simple form definition of two different forms of the same equation and one
 * // of the elements is colored blue in one form and red in the other
 * figure.add({
 *   name: 'eqn',
 *   make: 'equation',
 *   elements: { equals: ' = ', plus: ' + ', minus: ' \u2212 ' },
 *   forms: {
 *     form1: {
 *       content: ['a', 'plus', 'b', 'equals', 'c'],
 *       elementMods: {
 *         a: { color: [0, 0, 1, 1] },
 *       },
 *     },
 *     form2: {
 *       content: ['a', 'equals', 'c', 'minus', 'b'],
 *       elementMods: {
 *         a: { color: [1, 0, 0, 1] },
 *       },
 *     },
 *   },
 * });
 *
 * @example
 * // Example showing all form options
 * figure.add({
 *   name: 'eqn',
 *   make: 'equation',
 *   forms: {
 *     form1: {
 *       content: ['a', 'b', 'c'],
 *       subForm: 'deg',
 *       scale: 1.2,
 *       alignment: {
 *         fixTo: 'b',
 *         xAlign: 'center',
 *         yAlign: 'bottom',
 *       },
 *       description: '|Form| 1 |description|',
 *       modifiers: {
 *         Form: { font: { color: [0, 0, 1, 0] } },
 *       },
 *       elementMods: {
 *         a: {
 *           color: [0, 0, 1, 1],
 *           isTouchable: true,
 *         },
 *       },
 *       duration: 1,
 *       translation: {
 *         a: {
 *           style: 'curved',
 *           direction: 'up',
 *           mag: 0.95,
 *         },
 *         b: ['curved', 'down', 0.45],
 *       },
 *       fromPrev: {
 *         duration: null,
 *         translation: {
 *           a: ['curved', 'down', 0.2],
 *           b: ['curved', 'down', 0.2],
 *         },
 *       },
 *       fromNext: {
 *         duration: 2,
 *         translation: {
 *           a: ['curved', 'down', 0.2],
 *           b: ['curved', 'down', 0.2],
 *         },
 *       },
 *     },
 *   },
 * });
 */
type EQN_FormObjectDefinition = {
  content: TypeEquationPhrase,
  scale?: number,
  alignment?: EQN_FormAlignment,
  description?: string,
  modifiers?: {},                 // Modifiers for description
  duration?: ?number,               // null means to use velocity
  translation?: EQN_TranslationStyles,
  onShow?: string | (() => void),
  onTransition?: string | (() => void),
  elementMods?: OBJ_ElementMods,
  fromForm: EQN_FromForms,
};


/**
 * A form definition can either be:
 *
 * * an equation form object {@link EQN_FormObjectDefinition}
 * * an equation phrase {@link TypeEquationPhrase}
 *
 * @type {TypeEquationPhrase | EQN_FormObjectDefinition}
 */
type TypeEquationForm = TypeEquationPhrase
                        | EQN_FormObjectDefinition

/**
 * An object of equation forms where each key is the form name and each value
 * is a form defintion {@link TypeEquationForm}
 *
 * @property {TypeEquationForm} [_formName]
 */
export type EQN_Forms = {
  [formName: string]: TypeEquationForm
};

/**
 * When an equation form series is restarted, or cycled back to the first form
 * in the series, then two special animations can be defined with this object:
 * * `moveFrom`: the equation will move from a location (usually another equation of the same form)
 * * `pulse`: An element will be pulsed when the animation is finished.
 *
 * The default values in the pulse object are are:
 * * `duration`: 1s
 * * `scale`: 1.1
 */
type EQN_FormRestart = {
  moveFrom?: ?Point | FigureElementCollection;
  pulse?: {
    duration?: number;
    scale?: number;
    element?: ?FigureElement;
  }
}

/**
 * {@link NextFormAnimationStep} options object.
 *
 * `OBJ_TriggerAnimationStep & EQN_EquationGoToForm`
 *
 * Duration will be automatically calculated (unless duration is set to 0).
 * To specify it exactly, the `duration`, `dissolveOutTime`, `dissolveInTime`
 * and `blankTime` must all be specified (or at least the ones that will be used
 * in the form change).
 *
 * @extends OBJ_TriggerAnimationStep
 * @extends EQN_EquationGoToForm
 *
 * @see {@link Equation}, {@link NextFormAnimationStep}
 */
export type OBJ_NextFormAnimationStep = {
} & OBJ_TriggerAnimationStep;

/**
 * {@link GoToFormAnimationStep} options object.
 *
 * `OBJ_TriggerAnimationStep & EQN_EquationGoToForm & { start?: 'string', target?: 'string'}`
 *
 * Duration will be automatically calculated (unless duration is set to 0).
 * To specify it exactly, the `duration`, `dissolveOutTime`, `dissolveInTime`
 * and `blankTime` must all be specified (or at least the ones that will be used
 * in the form change).
 *
 * The `form` property of EQN_EquationGoToForm is not used. Use `target`
 * instead.
 *
 * @extends OBJ_TriggerAnimationStep
 * @extends EQN_EquationGoToForm
 *
 * @property {string} [start] form to start from. If undefined, then current
 * form will be used
 * @property {string} [target] form to go to. If undefined, then current
 * form will be used
 *
 * @see {@link Equation}
 */
export type OBJ_GoToFormAnimationStep = {
  start?: string,
  target?: string,
} & OBJ_TriggerAnimationStep;


/**
 * Default form values applied to all forms
 *
 * @see {@link EQN_FormObjectDefinition}
 */
export type EQN_FormDefaults = {
  alignment?: EQN_FormAlignment,
  elementMods?: OBJ_ElementMods,
  duration?: number,
  translation?: EQN_TranslationStyle,
  onShow?: null | string | (() => void),
  onTransition?: null | string | (() => void),
  lazyLayout?: boolean,
}

/**
 * Options objects to construct an {@link Equation} class.
 *
 * All properties are optional.
 *
 * @property {TypeColor} [color] default equation color
 * @property {TypeColor} [dimColor] default equation dim color
 * @property {OBJ_Font} [font] default {@link FigureFont} for math elements in
 * the equation
 * @property {OBJ_Font} [textFont] default {@link FigureFont} for text elements
 * in the equation (defaults to `font`)
 * @property {number} [scale] equation scale (`0.7`)
 * @property {EQN_EquationElements} [elements] equation element definitions
 * @property {EQN_Forms} [forms] form definitions
 * @property {string} [initialForm] form to show when first added to a figure
 * @property {EQN_FormDefaults} [formDefaults] default form options applied to
 * all forms
 * @property {Array<string> | Object.<Array<string>>} [formSeries] an object
 * with each key being a form series name, and each value an array for form
 * names. If defined as an array, then a form series object is created where
 * the form series name is 'base'. Default: {}
 * @property {string} [defaultFormSeries] If more than one form series is
 * defined, then a default must be chosen to be the first current one. Default:
 * first form defined
 * @property {?EQN_FormRestart} [formRestart] behavior when form transitions
 * from last in form series back to first
 * @property {TypeParsablePoint} [position] position will override first
 * translation element of transform
 * @property {Transform} [transform]
 */
export type EQN_Equation = {
  color?: TypeColor;
  dimColor?: TypeColor;
  font?: OBJ_Font;
  textFont?: OBJ_Font;
  scale?: number,
  elements?: EQN_EquationElements;
  formDefaults: EQN_FormDefaults;
  forms?: EQN_Forms;
  initialForm?: string;
  formSeries?: Array<string> | {};
  defaultFormSeries?: string;
  formRestart?: EQN_FormRestart;
  position?: TypeParsablePoint;
  transform?: Transform;
};

/**
 * Options object for {@link Equation#goToForm}.
 *
 * Often, `goToForm` is called to animate from a shown form to a desired form.
 * Therefore there will be some equation elements that:
 * * Are currently shown, but need to be hidden as they are not in the desired form
 * * Are currently shown, are in the desired form, and need to be moved to the
 *   correct layout position for the desired form
 * * Are currently hidden and need to be shown in the desired form
 *
 * The order that elements are shown, hidden and moved is defined by the
 * `animate` property:
 * * `'move'`: Dissolve out elements to hide, move existing elements to new,
 * dissolve in elements that need to be shown
 * * `'dissolveInThenMove'`: Dissolve out the elements to hide, dissolve in the
 * elements that need to be shown in the correct locations of the form, then
 * move existing elements to their correct locations
 * * `'dissolve'`: Dissolve out the entire current form, and then dissolve in the entire new form
 * * `'moveFrom'`: Shows the desired form at the position defined in the
 * formRestart property of {@link EQN_Equation}, then moves it to the
 * current location
 * * `'pulse'`: Same as `'dissolve'`, but once finished will pulse the element
 *  defined in the pulse object in the formRestart property of {@link EQN_Equation}
 *
 * If a form is already animating, then the `ifAnimating` property will define
 * the behavior of the animation:
 * * `cancelGoTo: true`, `skipToTarget: true`: Current animation will skip to
 *   the end, and current goTo call will be cancelled
 * * `cancelGoTo: true`, `skipToTarget: false`: Current animation will stop in
 *   its current state, and current goTo call will be cancelled
 * * `cancelGoTo: false`, `skipToTarget: true`: Current animation will skip to
 *   the end, and current goTo call will then be executed
 * * `cancelGoTo: false`, `skipToTarget: false`: Current animation will stop in
 *   its current state, and current goTo call will be executed
 *
 * @property {string} [name] - form name to goto
 * @property {number} [index] - form index to goto (can be used instead of name)
 * @property {'move' | 'dissolve' | 'moveFrom' | 'pulse' |
 *  'dissolveInThenMove'} [animate] - default: `"dissolve"`
 * @property {number} [delay] - delay before goto start. Default: `0`
 * @property {number} [dissolveOutTime] - Default: 0.4 of duration, or 0.4s if
 * no duration
 * @property {number} [duration] - animation duration. Default: `null`
 * @property {number} [blankTime] - time between dissolve out and dissolve in
 * when animating with `dissolve` or `pulse`. Default: 0.2 of duration, or 0.2s
 * if no duration
 * @property {number} [dissolveInTime] - Default: 0.4 of duration, or 0.4s if
 * no duration
 * @property {boolean} [prioritizeFormDuration] - use duration from the form
 * definition {@link EQN_FormObjectDefinition}. Default: `true`
 * @property {'fromPrev' | 'fromNext'} [fromWhere] - prioritze *fromPrev* or
 * *fromNext* duration from the form definition. {@link EQN_FormObjectDefinition}
 * Default: `null`
 * @property {{cancelGoTo?: boolean, skipToTarget?: boolean}} [ifAnimating] -
 * behavior for if currently animating between forms. Default:
 * `skipToTarget: true`, `cancelGoTo: true`
 * @property {?() => void} [callback] - call when goto finished
 */
type EQN_EquationGoToForm = {
  name?: string,
  index?: number,
  animate?: 'move' | 'dissolve' | 'moveFrom' | 'pulse' | 'dissolveInThenMove',
  delay?: number,
  dissolveOutTime?: number,
  duration?: ?number,
  dissolveInTime?: number,
  blankTime?: number,
  prioritizeFormDuration?: boolean,
  fromWhere?: string | null,
  ifAnimating?: {
    cancelGoTo?: boolean;
    skipToTarget?: boolean;
  },
  callback?: ?(string | (() => void)),
}


/**
 * Next form animation step
 *
 * ![](./apiassets/nextformanimationstep.gif)
 *
 * Animation step that animates to the next equation form in a formSeries.
 * Equivalent to a triggering a
 * <a href="#equationnextform">Equation.nextForm</a> call.
 *
 * This animation step is only available in {@link Equation}.
 *
 * @extends TriggerAnimationStep
 * @param {OBJ_NextFormAnimationStep} options
 *
 * @see To test examples, append them to the
 * <a href="#equation-boilerplate">boilerplate</a>
 *
 * @example
 * // Example showing both ways to access GoToForm animation step
 * figure.add({
 *   name: 'eqn',
 *   make: 'equation',
 *   elements: { times: ' \u00D7', equals: ' = ' },
 *   forms: {
 *     0: ['a', 'equals', 'b', 'times', ' ', '_1'],
 *     1: ['a', 'equals', 'b', 'times', { strike: [[' ', '_1'], 'strike'] }],
 *     2: ['a', 'equals', 'b'],
 *   },
 *   formSeries: ['0', '1', '2'],
 * });
 * const e = figure.getElement('eqn');
 * e.showForm('0');
 * e.animations.new()
 *   .delay(2)
 *   .inParallel([
 *     e.animations.nextForm({ animate: 'move', duration: 1 }),
 *     e._times.animations.dim({ duration: 1 }),
 *     e.__1.animations.dim({ duration: 1 }),
 *   ])
 *   .delay(1)
 *   .nextForm({ animate: 'move', duration: 1 })
 *   .start();
 */
// eslint-disable-next-line no-unused-vars
class NextFormAnimationStep extends TriggerAnimationStep {
}

/**
 * GoToForm form animation step
 *
 * ![](./apiassets/gotoformanimationstep.gif)
 *
 * Animation step that animates moving between equation forms. Equivalent to
 * a triggering a <a href="#equationgotoform">Equation.goToForm</a> call.
 *
 * This animation step is only available in {@link Equation}.
 *
 * @extends TriggerAnimationStep
 * @param {OBJ_GoToFormAnimationStep} options
 *
 * @see To test examples, append them to the
 * <a href="#equation-boilerplate">boilerplate</a>
 *
 * @example
 * // Example showing both ways to access GoToForm animation step
 * figure.add({
 *   name: 'eqn',
 *   make: 'equation',
 *   elements: { times: ' \u00D7', equals: ' = ' },
 *   forms: {
 *     0: ['a', 'equals', 'b', 'times', ' ', '_1'],
 *     1: ['a', 'equals', 'b', 'times', { strike: [[' ', '_1'], 'strike'] }],
 *     2: ['a', 'equals', 'b'],
 *   },
 * });
 * const e = figure.getElement('eqn');
 * e.showForm('0');
 * e.animations.new()
 *   .delay(2)
 *   .inParallel([
 *     e.animations.goToForm({ target: '1', animate: 'move' }),
 *     e._times.animations.dim({ duration: 1 }),
 *     e.__1.animations.dim({ duration: 1 }),
 *   ])
 *   .delay(1)
 *   .goToForm({ target: '2', animate: 'move' })
 *   .start();
 */
// eslint-disable-next-line no-unused-vars
class GoToFormAnimationStep extends TriggerAnimationStep {
}

// export const foo = () => {};
// An Equation is a collection of elements that can be arranged into different
// forms.
// Equation allows setting of forms, and navigating through form series
// Eqn manages different forms of the

/**
 * An Equation is a collection of elements that can be arranged into different
 * forms.
 *
 * `Equation` should be instantiated from an *object definition*, or from
 * the `figure.collections.equation` method.
 *
 * Equation includes two additional animation steps in {@link Equation.animations}:
 * * {@link GoToFormAnimationStep}
 * * {@link NextFormAnimationStep}
 *
 * @extends FigureElementCollection
 *
 * @see To test examples, append them to the
 * <a href="#equation-boilerplate">boilerplate</a>
 *
 * @param {EQN_Equation} options
 * @example
 * // Create with options definition
 * figure.add({
 *   name: 'eqn',
 *   make: 'equation',
 *   elements: {
 *     a: 'a',
 *     b: { color: [0, 0, 1, 1] },
 *     c: 'c',
 *     equals: ' = ',
 *     plus: ' + ',
 *   },
 *   forms: {
 *     1: ['a', 'equals', 'b', 'plus', 'c'],
 *   },
 * });
 *
 * @example
 * // Create with methods
 * const eqn = figure.collections.equation();
 * eqn.addElements({
 *   a: 'a',
 *   b: { color: [0, 0, 1, 1] },
 *   c: 'c',
 *   equals: ' = ',
 *   plus: ' + ',
 * });
 * eqn.addForms({
 *   1: ['a', 'equals', 'b', 'plus', 'c'],
 * });
 * figure.add('eqn', eqn);
 * eqn.showForm('1');
 */
// $FlowFixMe
export class Equation extends FigureElementCollection {
  /**
   * Equation parameters and functions
   * @property {EquationFunctions} functions - equation functions
   */
  eqn: {
    // forms: { [formName: string]: {
    //     base: EquationForm;                   // There is always a base form
    //     [subFormName: string]: EquationForm;  // Sub forms may differ in units
    //     name: string;                         // Name of form
    //   }
    // };
    forms: {
      [formName: string]: EquationForm;
    };

    functions: EquationFunctions;
    symbols: EquationSymbols;
    currentForm: string;
    // currentSubForm: string;
    font: FigureFont;
    textFont: FigureFont;
    // fontText: FigureFont;
    scale: number;

    // subFormPriority: Array<string>,

    // formSeries: { [seriesName: String]: Array<EquationForm> };
    formSeries: { [string]: Array<string> };
    currentFormSeries: Array<string>;
    currentFormSeriesName: string;

    //
    // defaultFormAlignment: {
    //   fixTo: FigureElementPrimitive | FigureElementCollection | Point;
    //   xAlign: TypeHAlign;
    //   yAlign: TypeVAlign;
    // };

    formDefaults: {
      alignment: {
        fixTo: (FigureElementPrimitive | FigureElementCollection | Point),
        xAlign: TypeHAlign,
        yAlign: TypeVAlign,
      },
      elementMods: OBJ_ElementMods,
      duration?: number,
      translation?: EQN_TranslationStyle,
      onShow?: null | string | (() => void),
      onTransition?: null | string | (() => void),
      lazyLayout?: boolean,
    };

    isAnimating: boolean;

    descriptionElement: FigureElementPrimitive | null;
    descriptionPosition: Point;

    formRestart: ?{
      moveFrom?: Point | FigureElementCollection;
      pulse?: {
        duration: number;
        scale: number;
        element: FigureElement;
      }
    }
    // formRestartPosition: ?Point | FigureElementCollection;
    // formRestartAnimation: 'dissolve' | 'moveFrom' | 'pulse';
  };

  initialForm: string | null;

  /**
   * {@link AnimationManager} extended to include additional animation steps
   * specific to equations
   * @property {NextFormAnimationStep} nextForm
   * @property {GoToFormAnimationStep} goToForm
   * @extends AnimationManager
   */
  animations: {
    nextForm: (OBJ_NextFormAnimationStep) => TriggerAnimationStep,
    goToForm: (OBJ_GoToFormAnimationStep) => TriggerAnimationStep,
  } & AnimationManager;

  // isTouchDevice: boolean;
  // animateNextFrame: void => void;
  shapes: Object;

  getCurrentForm: () => ?EquationForm;

  /**
   * @hideconstructor
   */
  constructor(
    shapes: Object,
    options: EQN_Equation = {},
  ) {
    let { color } = options;
    if (color == null) {
      color = shapes.defaultColor;
    }
    let { dimColor } = options;
    if (dimColor == null) {
      dimColor = shapes.defaultDimColor.slice();
    }
    const defaultFont = {
      family: 'Times New Roman',
      style: 'normal',
      size: 0.2,
      weight: '200',
      color,
    };
    const defaultOptions = {
      color,
      dimColor,
      position: new Point(0, 0),
      scale: 0.7,
      formDefaults: {
        alignment: {
          fixTo: new Point(0, 0),
          xAlign: 'left',
          yAlign: 'baseline',
        },
        elementMods: {},
        lazyLayout: false,
      },
      elements: {},
      forms: {},
      // formSeries: {},
      formRestart: null,
      touchBorder: 'rect',
      transform: new Transform('Equation').scale(1, 1).rotate(0).translate(0, 0),
      timeKeeper: shapes.timeKeeper,
    };

    const optionsToUse = joinObjectsWithOptions({ except: ['font'] }, {}, defaultOptions, options);
    if (options.font instanceof FigureFont) {
      optionsToUse.font = options.font;
    } else if (options.font != null) {
      optionsToUse.font = new FigureFont(
        joinObjects({}, defaultFont, options.font),
      );
    } else {
      optionsToUse.font = new FigureFont(defaultFont);
    }
    if (options.textFont instanceof FigureFont) {
      optionsToUse.textFont = options.textFont;
    } else if (options.textFont != null) {
      optionsToUse.textFont = new FigureFont(
        joinObjects({}, defaultFont, { style: 'italic' }, options.textFont),
      );
    } else {
      optionsToUse.textFont = new FigureFont(
        joinObjects({}, defaultFont, { style: 'italic' }),
      );
    }
    if (optionsToUse.transform != null) {
      optionsToUse.transform = getTransform(optionsToUse.transform);
    }

    if (isParsablePoint(optionsToUse.formDefaults.alignment.fixTo)) {
      optionsToUse.formDefaults.alignment.fixTo
        = getPoint(optionsToUse.formDefaults.alignment.fixTo);
    }
    // optionsToUse.formDefaults.alignment.fixTo = parsePoint(
    //   optionsToUse.formDefaults.alignment.fixTo,
    //   optionsToUse.formDefaults.alignment.fixTo,
    // );
    // optionsToUse.defaultFormAlignment.fixTo = parsePoint(
    //   optionsToUse.defaultFormAlignment.fixTo,
    //   optionsToUse.defaultFormAlignment.fixTo,
    // );
    if (optionsToUse.formRestart != null
      && optionsToUse.formRestart.pulse != null) {
      optionsToUse.formRestart.pulse = joinObjects({}, {
        scale: 1.1,
        duration: 1,
      }, optionsToUse.formRestart.pulse);
    }

    super(optionsToUse);
    // if (optionsToUse.transform != null) {
    //   this.setTransform(getTransform(optionsToUse.transform));
    // }
    this.shapes = shapes;
    this.setColor(optionsToUse.color);
    this.dimColor = optionsToUse.dimColor;
    // this.touchBorder = 'rect';
    // this.border = 'children';
    // this.isTouchDevice = isTouchDevice;
    // this.animateNextFrame = animateNextFrame;

    // Set default values
    this.eqn = {
      forms: {},
      currentForm: '',
      // currentSubForm: '',
      // subFormPriority: ['base'],
      formSeries: { base: [] },
      currentFormSeries: [],
      currentFormSeriesName: '',
      scale: optionsToUse.scale,
      // defaultFormAlignment: optionsToUse.defaultFormAlignment,
      formDefaults: {
        alignment: optionsToUse.formDefaults.alignment,
        elementMods: optionsToUse.formDefaults.elementMods,
        // animation: optionsToUse.formDefaults.animation,
        duration: optionsToUse.formDefaults.duration,
        translation: optionsToUse.formDefaults.translation,
        lazyLayout: optionsToUse.formDefaults.lazyLayout,
      },
      functions: new EquationFunctions(
        this.elements,
        this.addElementFromKey.bind(this),
        this.getExistingOrAddSymbol.bind(this),
      ),
      symbols: new EquationSymbols(this.shapes, this.color),
      font: optionsToUse.font,
      textFont: optionsToUse.textFont,
      // fontText: optionsToUse.fontText,
      isAnimating: false,
      descriptionElement: null,
      descriptionPosition: new Point(0, 0),
      formRestart: optionsToUse.formRestart,
    };

    if (optionsToUse.elements != null) {
      this.addElements(optionsToUse.elements);
    }

    if (optionsToUse.phrases != null) {
      this.addPhrases(optionsToUse.phrases);
    }

    if (optionsToUse.forms != null) {
      this.addForms(optionsToUse.forms);
    }

    if (optionsToUse.initialForm != null) {
      this.initialForm = optionsToUse.initialForm;
    }

    if (optionsToUse.formSeries != null) {
      if (Array.isArray(optionsToUse.formSeries)) {
        this.eqn.formSeries = { base: optionsToUse.formSeries };
        this.eqn.currentFormSeries = this.eqn.formSeries.base;
        this.eqn.currentFormSeriesName = 'base';
      } else {
        this.eqn.formSeries = optionsToUse.formSeries;
        if (optionsToUse.defaultFormSeries != null) {
          this.setFormSeries(optionsToUse.defaultFormSeries);
        } else {
          this.setFormSeries(Object.keys(this.eqn.formSeries)[0]);
        }
      }
    } else {
      this.eqn.formSeries = { base: Object.keys(this.eqn.forms).slice() };
      this.eqn.currentFormSeries = this.eqn.formSeries.base;
      this.eqn.currentFormSeriesName = 'base';
    }

    this.fnMap.add('_goToForm', (percentage: number, customProperties: Object) => {
      const currentForm = this.getCurrentForm();
      if (currentForm != null) {
        if (customProperties.target == null) {
          // eslint-disable-next-line
          customProperties.target = currentForm.name;
        }
      }
      if (customProperties.start != null) {
        this.showForm(customProperties.start);
      }
      this.goToForm(joinObjects({ ifAnimating: { cancelGoTo: false } }, customProperties, {
        form: customProperties.target,
        callback: null,
        // delay: 0,
      }));
      return this.getRemainingAnimationTime(['_Equation', '_EquationColor']);
    });
    this.fnMap.add('_showForm', (percentage, customProperties) => {
      this.showForm(customProperties.target);
    });
    this.animations.goToForm = (...opt) => {
      const o = joinObjects({}, {
        element: this,
        duration: 1,
      }, ...opt);
      if (o.callback != null) {
        o.done = o.callback;
      }
      o.customProperties = {
        target: o.target,
        index: o.index,
        animate: o.animate,
        delay: o.delay,
        dissolveOutTime: o.dissolveOutTime,
        duration: o.duration,
        blankTime: o.blankTime,
        dissolveInTime: o.dissolveInTime,
        prioritizeFormDuration: o.prioritizeFormDuration,
        fromWhere: o.fromWhere,
        ifAnimating: o.ifAnimating,
        callback: o.callback,
      };
      if (o.totalDuration != null) {
        o.duration = o.totalDuration;
      }
      o.callback = '_goToForm';
      o.delay = 0;
      o.setToEnd = '_showForm';
      o.timeKeeper = this.timeKeeper;
      return new TriggerAnimationStep(o);
    };
    this.animations.customSteps.push({
      step: this.animations.goToForm.bind(this),
      name: 'goToForm',
    });

    this.fnMap.add('_nextForm', (percentage: number, customProperties: Object) => {
      this.nextForm(joinObjects({ ifAnimating: { cancelGoTo: false } }, customProperties, {
        callback: null,
      }));
      return this.getRemainingAnimationTime(['_Equation', '_EquationColor']);
    });
    this.animations.nextForm = (...opt) => {
      const o = joinObjects({}, {
        element: this,
        duration: 1,
      }, ...opt);
      if (o.callback != null) {
        o.done = o.callback;
      }
      o.customProperties = {
        animate: o.animate,
        delay: o.delay,
        dissolveOutTime: o.dissolveOutTime,
        duration: o.duration,
        blankTime: o.blankTime,
        dissolveInTime: o.dissolveInTime,
        prioritizeFormDuration: o.prioritizeFormDuration,
        fromWhere: o.fromWhere,
        ifAnimating: o.ifAnimating,
        callback: o.callback,
      };
      if (o.totalDuration != null) {
        o.duration = o.totalDuration;
      }
      o.callback = '_nextForm';
      o.delay = 0;
      o.setToEnd = '_showForm';
      o.timeKeeper = this.timeKeeper;
      return new TriggerAnimationStep(o);
    };
    this.animations.customSteps.push({
      step: this.animations.nextForm.bind(this),
      name: 'nextForm',
    });
  }

  setFigure(figure: OBJ_FigureForElement) {
    super.setFigure(figure);
    if (this.initialForm != null) {
      this.showForm(this.initialForm);
    }
  }

  _getStateProperties(options: Object) {  // eslint-disable-line class-methods-use-this
    return [...super._getStateProperties(options),
      'eqn.currentForm',
      // 'eqn.currentSubForm',
      'eqn.isAnimating',
      'eqn.currentFormSeries',
      'eqn.currentFormSeriesName',
    ];
  }

  _getStatePropertiesMin() {
    return [
      ...super._getStatePropertiesMin(),
      'eqn.currentForm',
      // 'eqn.currentSubForm',
    ];
  }

  // animateToState(
  //   state: Object,
  //   options: Object,
  //   independentOnly: boolean = false,
  //   // countStart: () => void,
  //   // countEnd: () => void,
  // ) {
  //   super.animateToState(state, options, independentOnly);
  //   if (this.eqn.currentForm !== state.eqn.currentForm) {
  //     // countStart();
  //     this.goToForm({ name: state.eqn.currentForm, callback: countEnd });
  //   }
  // }

  /**
    * Set the current form series to 'name'
   */
  setFormSeries(name: string) {
    if (this.eqn.formSeries[name] != null) {
      this.eqn.currentFormSeries = this.eqn.formSeries[name];
      this.eqn.currentFormSeriesName = name;
    }
  }

  /**
    * Get the current form series name
   */
  getFormSeries(): string {
    return this.eqn.currentFormSeriesName;
  }

  layoutForms(forms: 'none' | 'current' | 'all') {
    if (forms === 'none') {
      return;
    }
    const arrange = (formName) => {
      const form = this.eqn.forms[formName];
      const {
        scale, xAlign, yAlign, fixTo,
      } = form.arranged;
      form.arrange(scale, xAlign, yAlign, fixTo);
    };
    if (forms === 'current') {
      arrange(this.eqn.currentForm);
      return;
    }
    Object.keys(this.eqn.forms).forEach((formName) => {
      arrange(formName);
    });
    this.showForm(this.eqn.currentForm);
  }

  /**
   * Update text of equation element or elements
   *
   * @param {EQN_UpdateElementText} elements elements to update
   * @param {'all' | 'current' | 'none'} [layoutForms] which forms to re-layout
   * with the updated text
   */
  updateElementText(
    elements: EQN_UpdateElementText,
    layoutForms: 'all' | 'current' | 'none' = 'none',
  ) {
    Object.keys(elements).forEach((elementName) => {
      const e = this.getElement(elementName);
      if (e == null) {
        return;
      }
      const col = e.color.slice();
      e.custom.updateText({ text: elements[elementName] });
      e.setColor(col, false);
    });
    this.layoutForms(layoutForms);
  }

  makeTextElem(
    options: {
      text?: string,
      font?: FigureFont | OBJ_Font,
      style?: 'italic' | 'normal',
      weight?: 'normal' | 'bold' | '100' | '200' | '300' | '400' | '500' | '600' | '700' | '800' | '900',
      size?: number,
      family?: string,
      color?: TypeColor,
      touchBorder?: TypeParsableBuffer | Array<Point>,
      onClick?: () => void | 'string' | null,
      isTouchable?: boolean,
      mods?: Object,
    },
    defaultText: string = '',
  ) {
    let textToUse = defaultText;
    if (options.text != null) {
      textToUse = options.text;
    }
    const defaultFontDefinition = this.eqn.textFont.definition();
    let fontDefinition = defaultFontDefinition;
    if (options.font != null && options.font instanceof FigureFont) {
      fontDefinition = options.font.definition();
    } else {
      fontDefinition = joinObjects(
        {},
        defaultFontDefinition,
        {
          style: options.style,
          weight: options.weight,
          family: options.family,
          size: options.size,
          color: options.color,
        },
        options.font,
      );
    }

    if (
      options.style == null
      && (
        (options.font != null && options.font.style == null)
        || options.font == null
      )
    ) {
      if (textToUse.match(/[A-Z,a-z,\u0370-\u03ff]/)) {
        fontDefinition.style = this.eqn.textFont.style;
      } else {
        fontDefinition.style = 'normal';
      }
    }
    if (fontDefinition.color == null) {
      fontDefinition.color = this.color;
    }
    const p = this.shapes.text(
      {
        text: {
          text: textToUse,
          touchBorder: 0,
        },
        position: new Point(0, 0),
        font: fontDefinition,
        xAlign: 'left',
        yAlign: 'baseline',
        touchBorder: 'buffer',
        mods: {
          dimColor: this.dimColor.slice(),
        },
      },
    );
    if (options.touchBorder != null) {
      p.touchBorder = options.touchBorder;
    }
    if (options.isTouchable != null) {
      p.isTouchable = options.isTouchable;
    }
    if (options.onClick != null) {
      p.onClick = options.onClick;
    }
    if (options.mods != null) {
      p.setProperties(options.mods);
    }

    return p;
  }

  // eslint-disable-next-line class-methods-use-this
  getTextFromKey(key: string) {
    return key.replace(/^_*/, '').replace(/_.*/, '');
  }

  getExistingOrAddSymbol(symbol: string | Object) {
    if (typeof symbol === 'string') {
      return this.getExistingOrAddSymbolFromKey(symbol, {});
    }
    const [key, params] = Object.entries(symbol)[0];  // $FlowFixMe
    return this.getExistingOrAddSymbolFromKey(key, params);
  }

  // 'text'
  // 'text_id'
  // 'id_symbol'
  // 'id_id_symbol'
  // 'symbol'
  getExistingOrAddSymbolFromKey(key: string, options: Object = {}) {
    const existingElement = this.getElement(key);
    if (existingElement != null) {
      return existingElement;
    }
    // Check if the options has a symbol definition
    if (options.symbol != null && typeof options.symbol === 'string') {
      // debugger;
      const symbol = this.makeSymbolElem(options);
      if (symbol != null) {
        this.add(key, symbol);
        return symbol;
      }
    }
    // Check the key is a symbol
    const cleanKey = key.replace(/^_*/, '');
    let symbol = this.eqn.symbols.get(cleanKey, options);
    if (symbol != null) {
      if (symbol.color[3] > 0.01 && options.color == null) {
        symbol.setColor(this.color);
      }
      if (options.mods != null) {
        symbol.setProperties(options.mods);
      }
      this.add(key, symbol);
      return symbol;
    }
    const ending = cleanKey.match(/_[^_]*$/);
    if (ending != null) {
      symbol = this.eqn.symbols.get(ending[0].replace(/_/, ''), options);
      if (symbol != null) {
        if (symbol.color[3] > 0.01 && options.color == null) {
          symbol.setColor(this.color);
        }
        if (options.mods != null) {
          symbol.setProperties(options.mods);
        }
        this.add(key.replace(/_[^_]*$/, ''), symbol);
        return symbol;
      }
    }
    return null;
  }

  addElementFromKey(key: string, options: Object = {}) {
    let element = this.getExistingOrAddSymbolFromKey(key, options);
    if (element != null) {
      return element;
    }
    const cleanKey = key.replace(/^_*/, '');
    const text = cleanKey.replace(/_.*/, '');
    element = this.makeTextElem(joinObjects({ text }, options));
    this.add(key, element);
    return element;
  }

  // addElementFromObject(key: string, options: Object) {
  //   if (typeof key !== 'string') {
  //     return null;
  //   }
  //   const existingElement = this.getElement(key);
  //   if (existingElement != null) {
  //     return existingElement;
  //   }
  //   const text = this.getTextFromKey(key);
  //   const element = this.makeTextElem({ text });
  //   this.add(key, element);
  //   return element;
  // }

  makeSymbolElem(
    options: {
      symbol: string
    } & TypeSymbolOptions,
  ) {
    let symbol = this.eqn.symbols.get(options.symbol, options);
    if (symbol == null) {
      symbol = this.makeTextElem({
        text: `Symbol ${options.symbol} not valid`,
      });
    }
    if (options.color == null && symbol.color[3] > 0.01) {
      symbol.setColor(this.color);
    }
    symbol.dimColor = this.dimColor.slice();
    if (options.mods != null) {
      symbol.setProperties(options.mods);
    }
    return symbol;
  }

  /**
   * Add elements to equation.
   */
  addElements(
    elems: EQN_EquationElements,
  ) {
    // Go through each element and add it
    Object.keys(elems).forEach((key) => {
      // const [key, elem] = entry;
      const elem = elems[key];
      if (typeof elem === 'string') {
        if (!(key.startsWith('space') && key.startsWith(' ') && key.length > 0)) {
          this.add(key, this.makeTextElem({ text: elem }));
        }
      } else if (elem instanceof FigureElementPrimitive) {
        this.add(key, elem);
      } else if (elem instanceof FigureElementCollection) {
        this.add(key, elem);
      } else {
        let figureElem; // $FlowFixMe
        if (elem.symbol != null && typeof elem.symbol === 'string') {
          // $FlowFixMe
          figureElem = this.makeSymbolElem(elem);
        } else {
          // $FlowFixMe
          figureElem = this.makeTextElem(elem, this.getTextFromKey(key));
        }
        if (figureElem != null) {
          if (elem.mods != null) {
            figureElem.setProperties(elem.mods);
          }
          this.add(key, figureElem);
        }
      }
    });

    const fullLineHeightPrimitive = this.makeTextElem({ text: 'gh' });
    const form = this.createForm({ elem: fullLineHeightPrimitive });
    form.content = [this.eqn.functions.contentToElement(fullLineHeightPrimitive)];
    form.arrange(
      this.eqn.scale,
      'left',
      'baseline',
      new Point(0, 0),
    );
    this.eqn.functions.fullLineHeight = form;

    this.setFirstTransform(this.transform);
  }

  addDescriptionElement(
    descriptionElement: FigureElementPrimitive | null = null,
    descriptionPosition: Point = new Point(0, 0),
  ) {
    this.eqn.descriptionElement = descriptionElement;
    this.eqn.descriptionPosition = descriptionPosition;
    if (this.eqn.descriptionElement) {
      this.eqn.descriptionElement
        .setPosition(this.getPosition('local')
          .add(descriptionPosition));
    }
  }

  setPosition(pointOrX: TypeParsablePoint | number, y: number = 0) {
    super.setPosition(pointOrX, y);
    const position = this.getPosition('local');
    if (this.eqn.descriptionElement != null) {
      this.eqn.descriptionElement.setPosition(position.add(this.eqn.descriptionPosition));
    }
  }


  addPhrases(phrases: { [phraseName: string]: TypeEquationPhrase }) {
    Object.keys(phrases).forEach((phraseName) => {
      const phrase = phrases[phraseName];
      this.eqn.functions.phrases[phraseName] = phrase;
    });
  }

  /**
   * Add forms to equation.
   */
  addForms(forms: EQN_Forms) {
    const isFormString = form => typeof form === 'string';
    const isFormArray = form => Array.isArray(form);
    const isFormMethodDefinition = (form) => {
      if (isFormString(form) || isFormArray(form)) {
        return false;
      }
      if (form != null && typeof form === 'object') {
        // $FlowFixMe
        const keys = Object.keys(form);
        if (keys.length === 1 && keys[0] in this.eqn.functions) {
          return true;
        }
      }
      return false;
    };
    // eslint-disable-next-line max-len
    const isFormElements = form => (form instanceof Elements || form instanceof BaseAnnotationFunction);
    const addFormNormal = (name: string, form: TypeEquationForm) => {
      let formContent;
      try {
        // $FlowFixMe
        formContent = [this.eqn.functions.contentToElement(form)];
      } catch (e) {
        throw new Error(`\n\nFigureOne error adding form '${name}' in equation '${this.getPath()}'\n\nError: '${e.message}'\n\nForm definition: ${JSON.stringify(form, null, 2)}\n\n`);
      }
      try {
        this.addForm(name, formContent);
      } catch (e) {
        throw new Error(`\n\nFigureOne error adding form '${name}' in equation '${this.getPath()}'\n\nError: '${e.message}'\n\nForm definition: ${JSON.stringify(form, null, 2)}\n\n`);
      }
    };
    const addFormFullObject = (name: string, form: TypeEquationForm) => {
      let formContent;
      try {
        // $FlowFixMe
        formContent = [this.eqn.functions.contentToElement(form.content)];
      } catch (e) {
        throw new Error(`\n\nFigureOne error adding form '${name}' in equation '${this.getPath()}'\n\nError: '${e.message}'\n\nForm definition: ${JSON.stringify(form, null, 2)}\n\n`);
      }
      const {   // $FlowFixMe
        elementMods, duration, alignment, scale, // $FlowFixMe
        description, modifiers, translation,  // $FlowFixMe
        fromForm, onShow, onTransition,
      } = form;
      const options = {
        elementMods,
        alignment,
        scale,
        description,
        modifiers,
        fromForm,
        duration,
        translation,
        onShow,
        onTransition,
      };
      try {
      // $FlowFixMe
        this.addForm(name, formContent, options);
      } catch (e) {
        throw new Error(`\n\nFigureOne error adding form '${name}' in equation '${this.getPath()}'\n\nError: '${e.message}'\n\nForm definition: ${JSON.stringify(form, null, 2)}\n\n`);
      }
    };

    Object.keys(forms).forEach((name) => {
      const form: TypeEquationForm = forms[name];
      if (isFormString(form) || isFormArray(form)
        || isFormMethodDefinition(form) || isFormElements(form)
      ) {
        addFormNormal(name, form);
      } else {
        addFormFullObject(name, form);
      }
    });
    if (this.initialForm == null && Object.keys(this.eqn.forms).length > 0) {
      // eslint-disable-next-line prefer-destructuring
      this.initialForm = Object.keys(this.eqn.forms)[0];
    }
  }

  checkFixTo(
    fixTo: FigureElementCollection
          | FigureElementPrimitive
          | string | Point | null,
    formElements: Array<FigureElementPrimitive | FigureElementCollection>,
  ): FigureElementPrimitive | FigureElementCollection | Point {
    if (typeof fixTo === 'string') {
      const element = getFigureElement(this, fixTo);
      if (element != null && formElements.indexOf(element) >= 0) {
        return element;
      }
      return new Point(0, 0);
    }
    if (fixTo instanceof FigureElementPrimitive
      || fixTo instanceof FigureElementCollection
      || fixTo instanceof Point
    ) {
      return fixTo;
    }
    return new Point(0, 0);
  }

  createForm(
    elements: { [elementName: string]: FigureElementPrimitive |
                                       FigureElementCollection }
    = this.elements,
  ) {
    return new EquationForm(
      elements,
      {
        getAllElements: this.getChildren.bind(this),
        hideAll: this.hideAll.bind(this),
        show: this.show.bind(this),
        showOnly: this.showOnly.bind(this),
        stop: this.stopEquationAnimating.bind(this),
        getElementTransforms: this.getElementTransforms.bind(this),
        setElementTransforms: this.setElementTransforms.bind(this),
        animateToTransforms: this.animateToTransforms.bind(this),
      },
    );
  }

  /**
   * Return all the elements that are used in a form.
   * @param {string} form
   * @return {Array<FigureElement>}
   */
  getFormElements(form: string) {
    if (this.eqn.forms[form] == null) {
      return [];
    }
    return this.eqn.forms[form].content[0].getAllElements();
  }

  /**
   * Return all the elements that are used in an equation phrase.
   * @param {TypeEquationPhrase} phrase
   * @return {Array<FigureElement>}
   */
  getPhraseElements(phrase: string | Array<string>) {
    if (typeof phrase === 'string') {
      if (this.eqn.functions.phraseElements[phrase] == null) {
        return [];
      }
      return this.eqn.functions.phraseElements[phrase];
    }
    const elementNames = {};
    const elements = [];
    phrase.forEach((p) => {
      if (this.eqn.functions.phraseElements[p] != null) {
        const elems = this.eqn.functions.phraseElements[p];
        elems.forEach((e) => {
          if (elementNames[e.name] == null) {
            elementNames[e.name] = true;
            elements.push(e);
          }
        });
      }
    });
    return elements;
    // return content.getAllElements();
  }

  getUnusedElements() {
    const elements = this.getChildren().map(e => e.name);
    // const phrases = Object.keys(this.eqn.functions.phraseElements);
    const forms = Object.keys(this.eqn.forms);
    // forms.forEach((form) => { // $FlowFixMe
    for (let j = 0; j < forms.length; j += 1) {
      const form = forms[j]; // $FlowFixMe
      const elems = this.getFormElements(form).map(e => e.name);
      for (let i = 0; i < elems.length; i += 1) {
        const name = elems[i];
        const index = elements.indexOf(name);
        if (index > -1) {
          elements.splice(index, 1);
        }
        if (elements.length === 0) {
          return [];
        }
      }
    }
    return elements;
    // phrases.forEach((phrase) => {
    //   const elems = this.getPhraseElements(phrase).map(e => e.name);
    //   elems.forEach((name) => {
    //     const index = elements.indexOf(name);
    //     if (index > -1) {
    //       elements.splice(index, 1);
    //     }
    //     if (elements.length === 0) {
    //       return [];
    //     }
    //   });
    // });
  }

  stopEquationAnimating(how: 'complete' | 'cancel' = 'cancel') {
    this.stopAnimating(how, '_Equation', true);
    this.stopAnimating(how, '_EquationColor', true);
    this.stopPulsing(how);
  }

  addForm(
    name: string,
    content: Array<ElementInterface>,
    options: {
      // subForm?: string,
      scale?: number,
      alignment?: EQN_FormAlignment,
      description?: string,
      modifiers?: Object,
      elementMods?: {
        [elementName: string]: Object,
      },
      onTransition?: null | string | (() => void),
      onShow?: null | string | (() => void),
      // animation?: {
      duration?: number,
      translation?: { [elementName: string]: EQN_TranslationStyle },
      // },
      fromForm: {
        [formName: string]: {
          onTransition?: null | string | (() => void),
          onShow?: null | string | (() => void),
          duration?: number,
          translation?: { [elementName: string]: EQN_TranslationStyle },
          elementMods?: {
            [elementName: string]: Object,
          },
        },
      },
    } = {},
  ) {
    // if (!(name in this.eqn.forms)) {
    //   // $FlowFixMe   - its ok for this to start undefined, it will be filled.
    //   this.eqn.forms[name] = {};
    // }
    const defaultOptions = joinObjects({}, {
      elementMods: {},
      description: '',
      modifiers: {},
      scale: this.eqn.scale,
      // animation: {
      duration: undefined,    // use null for velocities
      onStart: null,
      // },
      fromForm: {},
      onShow: null,
      onTransition: null,
      lazyArrange: false,
    }, this.eqn.formDefaults);
    let optionsToUse = defaultOptions;
    if (options) {
      optionsToUse = joinObjects({}, defaultOptions, options);
    }
    const {
      description, modifiers, fromForm,
      onShow, onTransition, duration, translation,
    } = optionsToUse;
    const form = this.createForm();
    this.eqn.forms[name] = form;
    form.description = description;
    form.modifiers = modifiers;
    form.name = name;
    form.duration = duration;
    form.translation = translation;
    form.fromForm = fromForm;
    form.onShow = onShow;
    form.onTransition = onTransition;

    // Populate element mods
    form.elementMods = {};

    const transformElementMods = (elementMods) => {
      const newMods = {};
      Object.keys(elementMods).forEach((elementName) => {
        const mods = elementMods[elementName];
        const figureElement = getFigureElement(this, elementName);
        if (figureElement != null) {
          newMods[elementName] = { element: figureElement, mods };
        }
      });
      return newMods;
    };

    const transformTranslation = (trans) => {
      const newTranslation = {};
      Object.keys(trans).forEach((elementName) => {
        const figureElement = getFigureElement(this, elementName);
        const mods = trans[elementName];
        let direction;
        let style;
        let mag;
        if (Array.isArray(mods)) {
          [style, direction, mag] = mods;
        } else {
          ({ style, direction, mag } = mods);
        }
        if (figureElement != null) {
          newTranslation[elementName] = {
            element: figureElement, style, direction, mag,
          };
        }
      });
      return newTranslation;
    };

    form.elementMods = transformElementMods(optionsToUse.elementMods);
    if (form.translation != null) {
      form.translation = transformTranslation(form.translation);
    }
    if (form.fromForm != null) {
      Object.keys(form.fromForm).forEach((fromFormKey) => {
        const f = form.fromForm[fromFormKey];
        if (f.elementMods != null) {
          f.elementMods = transformElementMods(f.elementMods);
        }
        if (f.translation != null) { // $FlowFixMe
          f.translation = transformTranslation(f.translation);
        }
      });
    }

    form.content = content;
<<<<<<< HEAD
    const elements = form.getAllElements();
    optionsToUse.alignment.fixTo = this.checkFixTo(optionsToUse.alignment.fixTo, elements);
    form.arrange(
      optionsToUse.scale,
      optionsToUse.alignment.xAlign,
      optionsToUse.alignment.yAlign,
      optionsToUse.alignment.fixTo,
    );
=======
    if (optionsToUse.lazyLayout) {
      form.lazyArrange(
        optionsToUse.scale,
        optionsToUse.alignment.xAlign,
        optionsToUse.alignment.yAlign,
        optionsToUse.alignment.fixTo,
      );
    } else {
      form.arrange(
        optionsToUse.scale,
        optionsToUse.alignment.xAlign,
        optionsToUse.alignment.yAlign,
        optionsToUse.alignment.fixTo,
      );
    }
>>>>>>> 75f8cdac

    // // make the first form added also equal to the base form as always
    // // need a base form for some functions
    // if (this.eqn.forms[name].base === undefined) {
    //   const baseOptions = joinObjects({}, optionsToUse);
    //   baseOptions.subForm = 'base';
    //   this.addForm(name, content, baseOptions);
    // }

    if (this.eqn.currentForm === '') {
      this.eqn.currentForm = name;
    }
    // if (this.eqn.currentSubForm === '') {
    //   this.eqn.currentSubForm = 'base';
    // }
  }

  /**
   * Get the current equation form
   */
  getCurrentForm(): ?EquationForm {
    if (this.eqn.forms[this.eqn.currentForm] == null) {
      return null;
    }
    // if (this.eqn.forms[this.eqn.currentForm][this.eqn.currentSubForm] == null) {
    //   return null;
    // }
    return this.eqn.forms[this.eqn.currentForm];
  }

  render(animationStop: boolean = true) {
    const form = this.getCurrentForm();
    if (form != null) {
      form.setPositions();
      form.showHide(0, 0, null, animationStop);
      this.show();
      // form.setPositions();
      form.applyElementMods();
      // this.updateDescription();
    }
  }

  /**
   * Set current equation form - Note, this does not show the form.
   */
  setCurrentForm(
    formOrName: EquationForm | string,
    // subForm: string = 'base',
  ) {
    if (typeof formOrName === 'string') {
      this.eqn.currentForm = '';
      // this.eqn.currentSubForm = '';
      if (formOrName in this.eqn.forms) {
        this.eqn.currentForm = formOrName;
        // if (subForm in this.eqn.forms[formOrName]) {
        //   this.eqn.currentSubForm = subForm;
        // }
      }
    } else {
      this.eqn.currentForm = formOrName.name;
      // this.eqn.currentSubForm = formOrName.subForm;
    }
  }

  /**
   * Show equation form
   */
  showForm(
    formOrName: EquationForm | string = this.eqn.currentForm,
    // subForm: ?string = null,
    animationStop: boolean = true,
    // showCollection: boolean = true,
  ) {
    super.show();
    // this.custom.settingForm = true;
    let form = formOrName;
    if (typeof formOrName === 'string') {
      form = this.getForm(formOrName);
    }
    if (form) {
      this.setCurrentForm(form);
      this.render(animationStop);         // $FlowFixMe
      this.fnMap.exec(form.onTransition); // $FlowFixMe
      this.fnMap.exec(form.onShow);
    }
  }

  showAll() {
    this.showForm();
  }


  /**
   * Get an equation form object from a form name
   */
  getForm(
    formOrName: string | EquationForm,
    // subForm: ?string,
  ): null | EquationForm {
    if (formOrName instanceof EquationForm) {
      return formOrName;
    }
    if (formOrName in this.eqn.forms) {
      return this.eqn.forms[formOrName];
    }
    return null;
  }

  /**
   * Start an animation to an equation form
   */
  goToForm(optionsIn: EQN_EquationGoToForm = {}) {
    const defaultOptions = {
      duration: null,
      prioritizeFormDuration: true,
      delay: 0,
      fromWhere: '_current',
      animate: 'dissolve',
      callback: null,
      ifAnimating: {
        skipToTarget: true,
        cancelGoTo: true,
      },
    };
    const options = joinObjects(defaultOptions, optionsIn);
    if (this.eqn.isAnimating) {
      if (options.ifAnimating.skipToTarget) {
        // this.stopEquationAnimating('complete', '_Equation', true);
        // this.stopEquationAnimating('complete', '_EquationColor', true);
        // this.stopEquationAnimatingPulsing();
        this.stopEquationAnimating('complete');
        // this.stopEquationAnimating('complete');
        const currentForm = this.getCurrentForm();
        if (currentForm != null) {
          this.showForm(currentForm);
        }
      } else {
        // this.stopEquationAnimating('cancel');
        // this.stopEquationAnimating('cancel', '_Equation', true);
        // this.stopEquationAnimating('cancel', '_EquationColor', true);
        // this.stopEquationAnimatingPulsing();
        this.stopEquationAnimating('cancel');
      }
      this.eqn.isAnimating = false;
      if (options.ifAnimating.cancelGoTo) {
        return;
      }
    }
    // this.stopEquationAnimating(true, true);
    // this.eqn.isAnimating = false;
    // Get the desired form - preference is name, then series index,
    // then next form in the current series
    let form;
    if (options.form != null) {
      form = this.eqn.forms[options.form];
    } else if (options.index != null) {
      form = this.eqn.forms[this.eqn.currentFormSeries[options.index]];
    } else if (this.eqn.currentFormSeries.length > 0) {
      let index = 0;
      const currentForm = this.getCurrentForm();
      if (currentForm != null) {
        index = this.eqn.currentFormSeries.indexOf(currentForm.name);
        if (index < 0) {
          index = 0;
        }
      }
      let formIndex = index + 1;
      if (formIndex === this.eqn.currentFormSeries.length) {
        formIndex = 0;
      }
      form = this.eqn.forms[this.eqn.currentFormSeries[formIndex]];
    }

    if (form == null) {
      return;
    }

    if (options.fromWhere === '_current') {
      options.fromWhere = this.eqn.currentForm;
    }
    // if (form.onStart != null) {
    // this.fnMap.exec(form.onTransition);
    // }

    let { duration } = options;
    if (options.prioritizeFormDuration) {
      if (form.duration !== undefined) {
        duration = form.duration;
      }
      if (
        options.fromWhere != null
        && form.fromForm[options.fromWhere] != null
        && form.fromForm[options.fromWhere].duration !== undefined
      ) {
        duration = form.fromForm[options.fromWhere].duration;
      }
    }
    let { onTransition } = form;
    if (
      form.fromForm != null
      && form.fromForm[options.fromWhere] != null
      && form.fromForm[options.fromWhere].onTransition !== undefined
    ) {
      ({ onTransition } = form.fromForm[options.fromWhere]);
    }

    if (duration != null && duration > 0 && options.animate === 'dissolve') {
      if (options.dissolveOutTime == null) {
        options.dissolveOutTime = duration * 0.4;
      }
      if (options.dissolveInTime == null) {
        options.dissolveInTime = duration * 0.4;
      }
      if (options.blankTime == null) {
        options.blankTime = duration * 0.2;
      }
    } else {
      if (options.dissolveOutTime == null) {
        options.dissolveOutTime = 0.4;
      }
      if (options.dissolveInTime == null) {
        options.dissolveInTime = 0.4;
      }
      if (options.blankTime == null) {
        options.blankTime = 0.2;
      }
    }
    if (duration === 0) {
      this.showForm(form);
      this.fnMap.exec(options.callback);
    } else {
      this.eqn.isAnimating = true;
      this.fnMap.exec(onTransition);
      const end = () => {
        // $FlowFixMe
        this.fnMap.exec(form.onShow);
        this.eqn.isAnimating = false;
        this.fnMap.exec(options.callback);
      };
      if (options.animate === 'move') {
        form.animatePositionsTo(
          options.delay,
          options.dissolveOutTime,
          duration,
          options.dissolveInTime,
          end,
          options.fromWhere,
          false,
        );
      } else if (options.animate === 'dissolveInThenMove') {
        form.animatePositionsTo(
          options.delay,
          options.dissolveOutTime,
          duration,
          options.dissolveInTime,
          end,
          options.fromWhere,
          true,
        );
      } else if (
        options.animate === 'moveFrom'
        && this.eqn.formRestart != null
        && this.eqn.formRestart.moveFrom != null
      ) {
        const { moveFrom } = this.eqn.formRestart;
        const target = this.getPosition();
        let start = this.getPosition();
        if (moveFrom instanceof Equation) {
          moveFrom.showForm(form.name);
        }
        if (moveFrom instanceof FigureElementCollection) {
          start = moveFrom.getPosition();
        } else {  // $FlowFixMe
          start = getPoint(this.eqn.formRestart.moveFrom);
        }
        const showFormCallback = () => {  // $FlowFixMe
          this.showForm(form.name, false);
        };
        this.fnMap.add('_equationShowFormCallback', showFormCallback);
        this.animations.new('_Equation')
          .dissolveOut({ duration: options.dissolveOutTime })
          .position({ target: start, duration: 0 })
          .trigger({
            callback: 'showFormCallback',
            duration: 0.01,
          })
          .position({ target, duration })
          .whenFinished(end)
          .start();
      } else if (
        options.animate === 'pulse'
        && this.eqn.formRestart != null
        && this.eqn.formRestart.pulse != null
      ) {
        const { pulse } = this.eqn.formRestart;
        const newEnd = () => {
          this.pulse({
            duration: pulse.duration,
            scale: pulse.scale,
            frequency: 0,
            done: end,
          });
          if (pulse.element != null
            && pulse.element instanceof Equation  // $FlowFixMe
            && pulse.element.getCurrentForm().name === form.name
          ) { // $FlowFixMe
            pulse.element.pulse({ duration: pulse.duration, scale: pulse.scale });
          }
        };
        form.allHideShow(
          options.delay,
          options.dissolveOutTime,
          options.blankTime,
          options.dissolveInTime,
          newEnd,
        );
      } else {
        form.allHideShow(
          options.delay,
          options.dissolveOutTime,
          options.blankTime,
          options.dissolveInTime,
          end,
        );
      }
      this.setCurrentForm(form);
    }
  }

  getFormIndex(formToGet: null | EquationForm | string = null) {
    if (formToGet == null) {
      return -1;
    }
    const form = this.getForm(formToGet);
    let index = -1;
    if (form != null) {
      index = this.eqn.currentFormSeries.indexOf(form.name);
    }
    return index;
  }

  /**
   * Animate to previous form in the current form series
   */
  prevForm(
    durationOrOptions: number | null | EQN_EquationGoToForm = null,
    delay: number = 0,
  ) {
    const currentForm = this.getCurrentForm();
    if (currentForm == null) {
      return;
    }
    let index = this.getFormIndex(currentForm);
    if (index > -1) {
      index -= 1;
      if (index < 0) {
        index = this.eqn.currentFormSeries.length - 1;
      }
      if (typeof durationOrOptions === 'number' || durationOrOptions == null) {
        this.goToForm({
          index,
          duration: durationOrOptions,
          delay,
          fromWhere: currentForm.name,
        });
      } else {
        this.goToForm(joinObjects({
          index,
          fromWhere: currentForm.name,
        }, durationOrOptions));
      }
    }
  }

  /**
   * Animate to next form in the current form series
   */
  nextForm(
    durationOrOptions: number | null | EQN_EquationGoToForm = null,
    delay: number = 0,
  ) {
    let animate = 'move';

    const currentForm = this.getCurrentForm();
    if (currentForm == null) {
      return;
    }
    let index = this.getFormIndex(currentForm);
    if (index > -1) {
      index += 1;
      if (index > this.eqn.currentFormSeries.length - 1) {
        index = 0;
        const { formRestart } = this.eqn;
        if (formRestart != null && formRestart.moveFrom != null) {
          animate = 'moveFrom';
        } else if (formRestart != null && formRestart.pulse != null) {
          animate = 'pulse';
        } else {
          animate = 'dissolve';
        }
      }
      if (typeof durationOrOptions === 'number' || durationOrOptions == null) {
        this.goToForm({
          index,
          duration: durationOrOptions,
          delay,
          fromWhere: currentForm.name,
          animate,
        });
      } else {
        this.goToForm(joinObjects({
          index,
          animate,
          fromWhere: currentForm.name,
        }, durationOrOptions));
      }
    }
  }

  /**
   * Start from previous form and animate to current form
   */
  replayCurrentForm(duration: number) {
    if (this.eqn.isAnimating) {
      // this.stopEquationAnimating(true, true);
      this.stopEquationAnimating('complete');
      // this.animations.cancel('complete');
      // this.animations.cancel('complete');
      this.eqn.isAnimating = false;
      const currentForm = this.getCurrentForm();
      if (currentForm != null) {
        this.showForm(currentForm);
      }
      return;
    }
    // this.animations.cancel();
    // this.animations.cancel();
    // this.stopEquationAnimating();
    this.stopEquationAnimating();
    this.eqn.isAnimating = false;
    this.prevForm(0);
    this.nextForm(duration, 0.5);
  }

  animateToForm(
    name: string,
    duration: number | null = null,
    delay: number = 0,
    callback: null | string | (() => void) = null,
  ) {
    // this.stopEquationAnimatingColor(true, true);
    // this.stopEquationAnimatingColor(true, true);
    // this.stopEquationAnimating();
    this.stopEquationAnimating();
    // this.animations.cancel();
    // this.animations.cancel();
    const form = this.getForm(name);
    if (form != null) {
      form.animatePositionsTo(delay, 0.4, duration, 0.4, callback);
    }
    this.setCurrentForm(name);
  }


  changeDescription(
    formOrName: EquationForm | string,
    description: string = '',
    modifiers: Object = {},
    // subForm: string = 'base',
  ) {
    const form = this.getForm(formOrName);
    if (form != null) {
      form.description = `${description}`;
      form.modifiers = modifiers;
    }
  }

  getDescription(
    formOrName: EquationForm | string,
    // subForm: string = 'base',
  ) {
    const form = this.getForm(formOrName);
    if (form != null && form.description != null) {
      return html.applyModifiers(form.description, form.modifiers);
    }
    return '';
  }

  // updateDescription(
  //   formOrName: EquationForm | string | null = null,
  //   subForm: string = 'base',
  // ) {
  //   const element = this.eqn.descriptionElement;
  //   if (element == null) {
  //     return;
  //   }
  //   if (element.isShown === false) {
  //     return;
  //   }
  //   let form = null;
  //   if (formOrName == null) {
  //     form = this.getCurrentForm();
  //   } else if (typeof formOrName === 'string') {
  //     form = this.getForm(formOrName, subForm);
  //   } else {
  //     form = formOrName;
  //   }
  //   if (form == null) {
  //     return;
  //   }
  //   if (form.description == null) {
  //     return;
  //   }

  //   const { drawingObject } = element;
  //   if (drawingObject instanceof HTMLObject) {
  //     drawingObject.change(
  //       html.applyModifiers(form.description, form.modifiers),
  //       element.lastDrawTransform.m(),
  //     );
  //     html.setOnClicks(form.modifiers);
  //   }
  // }
}<|MERGE_RESOLUTION|>--- conflicted
+++ resolved
@@ -1994,16 +1994,9 @@
     }
 
     form.content = content;
-<<<<<<< HEAD
     const elements = form.getAllElements();
     optionsToUse.alignment.fixTo = this.checkFixTo(optionsToUse.alignment.fixTo, elements);
-    form.arrange(
-      optionsToUse.scale,
-      optionsToUse.alignment.xAlign,
-      optionsToUse.alignment.yAlign,
-      optionsToUse.alignment.fixTo,
-    );
-=======
+
     if (optionsToUse.lazyLayout) {
       form.lazyArrange(
         optionsToUse.scale,
@@ -2019,7 +2012,6 @@
         optionsToUse.alignment.fixTo,
       );
     }
->>>>>>> 75f8cdac
 
     // // make the first form added also equal to the base form as always
     // // need a base form for some functions
