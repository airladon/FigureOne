// @flow
import WebGLInstance from './webgl/webgl';

import {
  Point, Transform, getRect,
  getPoint,
} from '../tools/g2';
import Scene from '../tools/scene';
import type { OBJ_Scene } from '../tools/scene';
// import * as m3 from '../tools/m3';
import type { TypeParsableRect, TypeParsablePoint } from '../tools/g2';
import type { Type3DMatrix } from '../tools/m3';
// import * as math from '../tools/math';
import { round } from '../tools/math';
import { FunctionMap } from '../tools/FunctionMap';
import { setState, getState } from './Recorder/state';
// eslint-disable-next-line import/no-cycle
import parseState from './Recorder/parseState';
import {
  isTouchDevice, joinObjects, NotificationManager, Console, PerformanceTimer,
} from '../tools/tools';
import { CustomAnimationStep } from './Animation/Animation';
// eslint-disable-next-line import/no-cycle
import {
  FigureElementCollection, FigureElement,
} from './Element';
import type {
  OBJ_AddElement, TypeElementPath,
} from './Element';
import TimeKeeper from './TimeKeeper';
// eslint-disable-next-line import/no-cycle
import { Recorder } from './Recorder/Recorder';
// eslint-disable-next-line import/no-cycle
import Gesture from './Gesture';
import type { TypeParsablePlane } from '../tools/geometry/Plane';
import DrawContext2D from './DrawContext2D';
// eslint-disable-next-line import/no-cycle
import FigurePrimitives from './FigurePrimitives/FigurePrimitives';
import type { OBJ_Polyline, OBJ_TextLinesDefinition, OBJ_TextLines } from './FigurePrimitives/FigurePrimitiveTypes2D';
// eslint-disable-next-line import/no-cycle
import FigureCollections from './FigureCollections/FigureCollections';
// eslint-disable-next-line import/no-cycle
import AnimationManager from './Animation/AnimationManager';
import type { OBJ_ScenarioVelocity } from './Animation/AnimationStep/ElementAnimationStep/ScenarioAnimationStep';
import type { TypeColor, OBJ_Font } from '../tools/types';
import type { COL_SlideNavigator } from './FigureCollections/SlideNavigator';

const FIGURE1DEBUG = false;

/**
 * Space Transforms
 *
 * @property {Transform} glToFigure
 * @property {Transform} figureToGL
 * @property {Transform} pixelToFigure
 * @property {Transform} figureToPixel
 * @property {Transform} pixelToGL
 * @property {Transform} glToPixel
 */
export type OBJ_SpaceTransforms = {
  glToFigure: Transform;
  figureToGL: Transform;
  pixelToFigure: Transform;
  figureToPixel: Transform;
  pixelToGL: Transform;
  glToPixel: Transform;
  glToPixelMatrix: Type3DMatrix;
  figureToGLMatrix: Type3DMatrix;
  figureToPixelMatrix: Type3DMatrix;
}

export type OBJ_FigureLimits = {
  x: { min: number, max: number },
  y: { min: number, max: number },
  z: { min: number, max: number },
}

export type OBJ_FigureForElement = {
  // spaceTransformMatrix: (string, string) => Type3DMatrix,
  animateNextFrame: (?boolean, ?string) => void,
  animationFinished: () => void,
  recorder: Recorder,
  timeKeeper: TimeKeeper,
}

/**
  * Figure options object
  * @property {string} [htmlId] HTML `div` tag `id` to tie figure to (`"figureOneContainer"`)
  * @property {OBJ_Scene} [scene] define 2D or 3D scene. 3D can be orthographic
  * or perspective projection, and include camera position and lighting
  * definition.
  * @property {TypeParsableRect} [limits] Overrides scene with a simple 2D
  * projection with shown limits
  * @property {TypeColor} [color] default shape color (`[0, 0, 0, 1]`)
  * @property {OBJ_Font} [font] default shape font (`{ family: 'Helvetica,
  * size: 0.2, style: 'normal', weight: 'normal' }`)
  * @property {number} [lineWidth] default shape line width
  * @property {number} [length] default shape primary dimension
  * @property {TypeColor} [backgroundColor] background color for the figure.
  * Use [r, g, b, 1] for opaque and [0, 0, 0, 0] for transparent.
 */
export type OBJ_Figure = {
  htmlId?: string,
  limits?: TypeParsableRect,
  scene?: OBJ_Scene,
  color?: TypeColor,
  font?: OBJ_Font,
  lineWidth?: number,
  length?: number,
  backgroundColor?: number,
};


// There are several coordinate spaces that need to be considered for a
// figure.
//
// In the simplest figure, there will be in hierarchy:
//  - GL Canvas
//    - Figure
//      - Element Collection
//        - Element Primitive
//          - Drawing Object (e.g. shape, text) from primative vertices
//
// A shape is defined in Drawing Object space.
// It is then transformed by the element primative
// It is then transformed by the element colleciton
// It is then transformed by the figure
// it is then transformed into GL Space
//
// Figure elements can also be rendered to an image in a HTML 2D canvas
// element. To do so, pass in:
//    - Figure Element (primative or collection) to render
//    - HTML element (which is a 2D canvas)
//    - Window of figure to render
//    - Window scaling (how does the window fit within the HTML Element)
//      - fit: figure units will be scaled so that figure window limits
//             aspect ratio fits within the element aspect ratio
//      - 1em: figure units will be scaled so 0.2 figure units (default font
//             size) looks like 1em of the html element font size in pixels
//      - 10px: figure units will be scaled so that the max figure window
//              limit will be the pixel count
//      - strech: figure units will be scaled so that the figure window
//                limits will be stretched to fit the html element width
//                and height
// Then the process is:
//    - html element size in pixels and aspect ratio found
//    - html element size in gl coordinates found

//  /**
//   * @typedef FigureOptions
//   * @type {object}
//   * @property {string} [htmlId = 'figureOneContainer'] - div id of figure container.
//   * @property {Rect} [limits = Rect(-1, -1, 2, 2)] - limits of figure.
//   */

/**
 * Primary Figure class.
 *
 * A figure will attach a WebGL canvas and Context2D
 * canvas to the html `div` element with id `"figureOneContainer"`.
 *
 * The figure manages all drawing elements, renders the drawing elements
 * on a browser's animation frames and listens for guestures from the user.
 *
 * The figure also has a recorder, allowing it to record and playback states,
 * and gestures.
 *
 * To attach to a different `div`, use the `htmlId` property in the class
 * constructor.
 *
 * If a figure is paused, then all drawing element animations will
 * also be paused.
 *
 * `Figure` has a number of convenience methods for creating drawing elements
 * and useful transforms for converting between the different spaces (e.g.
 * pixel, GL, figure).
 *
 * Notifications - The notification manager property `notifications` will
 * publish the following events:
 * - `beforeDraw`: published before a frame is drawn
 * - `afterDraw`: published after a frame is drawn
 * - `resize`: published after a resize event, but before frame drawing
 *
 * @class
 * @param {OBJ_Figure} options
 * @property {FigurePrimitives} primitives create figure primitives such
 * as shapes, lines and grids
 * @property {FigureCollections} collections create figure collections such
 * as advanced lines, shapes, equations and plots
 * @property {NotificationManager} notifications notification manager for
 * element
 *
 * @example
 * // Simple html and javascript example to create a figure, and add a
 * // hexagon.
 * //
 * // For additional examples, see https://github.com/airladon/FigureOne
 * //
 * // Two files `index.html` and `index.js` in the same directory
 *
 * // index.html
 * <!doctype html>
 * <html>
 * <body>
 *     <div id="figureOneContainer" style="width: 800px; height: 800px; background-color: white;">
 *     </div>
<<<<<<< HEAD
 *     <script type="text/javascript" src='https://cdn.jsdelivr.net/npm figureone@0.10.1/figureone.min.js'></script>
=======
 *     <script type="text/javascript" src='https://cdn.jsdelivr.net/npm figureone@0.10.2/figureone.min.js'></script>
>>>>>>> 12ec4cf8
 *     <script type="text/javascript" src='./index.js'></script>
 * </body>
 * </html>
 *
 * // index.js
 * const figure = new Fig.Figure({ limits: [-1, -1, 2, 2 ]});
 * figure.add(
 *   {
 *     name: 'p',
 *     make: 'polygon',
 *     radius: 0.5,
 *     sides: 6,
 *   },
 * );
 *
 * @example
 * // Alternately, an element can be added programatically
 * // index.js
 * const figure = new Fig.Figure({ limits: [-1, -1, 2, 2 ]});
 * const hex = figure.shapes.polygon({
 *   radius: 0.5,
 *   sides: 6,
 * });
 * figure.add('hexagon', hex);
 */
class Figure {
  htmlId: string;
  canvasLow: HTMLCanvasElement;
  canvasOffscreen: HTMLCanvasElement;
  // canvasHigh: HTMLCanvasElement;
  textCanvasLow: HTMLCanvasElement;
  textCanvasOffscreen: HTMLCanvasElement;
  container: HTMLElement;
  // textCanvasHigh: HTMLCanvasElement;
  draw2DLow: DrawContext2D;
  draw2DOffscreen: DrawContext2D;
  // draw2DHigh: DrawContext2D;
  htmlCanvas: HTMLElement;
  webglLow: WebGLInstance;
  webglOffscreen: WebGLInstance;
  // webglHigh: WebGLInstance;
  gestureCanvas: HTMLElement;

  elements: FigureElementCollection;
  timeKeeper: TimeKeeper;
  recorder: Recorder;
  gesture: Gesture;

  beingMovedElement: null | FigureElement;

  beingTouchedElement: null | FigureElement;


  previousCursorPoint: Point;
  originalScalePoint: Point | null;

  stateTime: DOMHighResTimeStamp;

  // gestureElement: HTMLElement;
  shapes: FigurePrimitives;
  shapesLow: Object;

  primitives: FigurePrimitives;
  // shapesHigh: Object;
  // equation: Object;
  // equationLow: Object;
  // equationHigh: Object;

  collections: FigureCollections;
  collectionsLow: FigureCollections;
  // objectsHigh: FigureCollections;

  backgroundColor: Array<number>;
  fontScale: number;
  lastDrawTime: number;
  drawQueued: boolean;
  waitForFrames: number;
  scrolled: boolean;
  scrollingFast: boolean;
  scrollTimeoutId: ?TimeoutID;
  drawTimeoutId: ?TimeoutID;
  oldScroll: number;
  fromWhere: string;      // used for drawing debug only
  oldWidth: number;

  drawAnimationFrames: number;
  defaultColor: Array<number>;
  defaultDimColor: Array<number>;
  defaultFont: OBJ_Font;
  defaultLineWidth: number;
  defaultLength: number;

  animationFinishedCallback: ?(string | (() => void));


  isTouchDevice: boolean;
  fnMap: FunctionMap;
  moveBuffer: Array<[Point, Point]>;

  isPaused: boolean;
  pauseTime: number;
  cursorShown: boolean;
  cursorElementName: string;
  slideNavigatorElementName: string;
  isTouchDown: boolean;
  setStateCallback: ?(string | (() => void));
  notifications: NotificationManager;
  mockPreviousTouchPoint: Point;
  shortcuts: Object;
  nextDrawTimer: number | null;
  nextDrawTimerStart: number;
  nextDrawTimerDuration: number;
  focused: boolean;
  frameRate: {
    information: null | Array<string | OBJ_TextLinesDefinition>,
    history: Array<Array<number>>,
    num: number,
  };

  scene: Scene;

  animations: AnimationManager;

  state: {
    pause: 'paused' | 'preparingToPause' | 'preparingToUnpause' | 'unpaused';
    preparingToStop: boolean;
    preparingToSetState: boolean;
  };


  constructor(options: OBJ_Figure = {}) {
    const defaultOptions = {
      htmlId: 'figureOneContainer',
      fontScale: 1,
      color: [0, 0, 0, 1],
      dimColor: [0.5, 0.5, 0.5, 1],
      font: {
        family: 'Helvetica',
        size: 0.2,
        style: 'normal',
        weight: '100',
        opacity: 1,
      },
      backgroundColor: [1, 1, 1, 1],
      // scene: {
      //   style: '2D',
      //   left: -1,
      //   right: 1,
      //   bottom: -1,
      //   top: 1,
      // },
    };
    this.frameRate = {
      information: null,
      num: 1,
      history: [],
    };
    this.fnMap = new FunctionMap();
    this.isPaused = false;
    this.scrolled = false;
    this.cursorElementName = '_cursor_';
    this.slideNavigatorElementName = '_nav_';
    this.setStateCallback = null;
    this.shortcuts = {};
    this.mockPreviousTouchPoint = new Point(0, 0);
    this.nextDrawTimer = null;
    this.nextDrawTimerStart = 0;
    this.nextDrawTimerDuration = 0;
    const optionsToUse = joinObjects({}, defaultOptions, options);
    const {
      htmlId,
    } = optionsToUse;

    this.defaultColor = optionsToUse.color;
    // this.defaultLineWidth = optionsToUse.lineWidth;
    if (optionsToUse.font.color == null) {
      optionsToUse.font.color = this.defaultColor.slice();
    }
    this.defaultDimColor = optionsToUse.dimColor;
    this.defaultFont = optionsToUse.font;
    this.htmlId = htmlId;
    this.animationFinishedCallback = null;
    if (FIGURE1DEBUG) {
      window.figureOneDebug = {
        cumTimes: [],
        draw: [],
        setupDraw: [],
        misc: [],
        history: [],
        animationManager: [],
      };
    }
    // this.layout = layout;
    if (typeof htmlId === 'string') {
      const container = document.getElementById(htmlId);
      if (container instanceof HTMLElement) {
        this.container = container;
        const { children } = container;
        for (let i = 0; i < children.length; i += 1) {
          const child = children[i];
          if (child instanceof HTMLCanvasElement
            && child.classList.contains('figureone__gl')) {
            this.canvasLow = child;
          }
          if (child instanceof HTMLCanvasElement
            && child.classList.contains('figureone__gl__offscreen')) {
            this.canvasOffscreen = child;
          }
          if (child instanceof HTMLCanvasElement
            && child.classList.contains('figureone__text')) {
            this.textCanvasLow = child;
          }
          if (child instanceof HTMLCanvasElement
            && child.classList.contains('figureone__text__offscreen')) {
            this.textCanvasOffscreen = child;
          }
          if (child.classList.contains('figureone__html')
          ) {
            this.htmlCanvas = child;
          }
        }
        if (this.canvasLow == null) {
          this.canvasLow = document.createElement('canvas');
          this.canvasLow.classList.add('figureone__gl', 'figureone__canvas');
          container.appendChild(this.canvasLow);
        }
        if (this.textCanvasLow == null) {
          this.textCanvasLow = document.createElement('canvas');
          this.textCanvasLow.classList.add('figureone__text', 'figureone__canvas');
          container.appendChild(this.textCanvasLow);
        }
        if (this.htmlCanvas == null) {
          this.htmlCanvas = document.createElement('div');
          this.htmlCanvas.classList.add('figureone__html', 'figureone__canvas');
          container.appendChild(this.htmlCanvas);
        }

        const canvasStyle = document.createElement('style');
        canvasStyle.type = 'text/css';
        container.classList.add('figureone__container');
        canvasStyle.innerHTML = `
          .figureone__container {
            position: relative;
            pointer-events: none;
          }
          .figureone__canvas {
            width: 100%;
            height: 100%;
            position: absolute;
          }
          .figureone__html {
            pointer-events: auto;
          }
        `;
        document.getElementsByTagName('head')[0].appendChild(canvasStyle);

        this.backgroundColor = optionsToUse.backgroundColor;
        const webglLow = new WebGLInstance(
          this.canvasLow,
          this.backgroundColor,
        );
        this.webglLow = webglLow;
        if (this.canvasOffscreen) {
          const webglOffscreen = new WebGLInstance(
            this.canvasOffscreen,
            this.backgroundColor,
          );
          this.webglOffscreen = webglOffscreen;
        }
        this.draw2DLow = new DrawContext2D(this.textCanvasLow);
        if (this.textCanvasOffscreen) {
          const draw2DOffscreen = new DrawContext2D(this.textCanvasOffscreen);
          this.draw2DOffscreen = draw2DOffscreen;
        }
        // this.draw2DHigh = new DrawContext2D(this.textCanvasHigh);
      }
    }

    if (optionsToUse.gestureCanvas != null) {
      const gestureCanvas = document.getElementById(optionsToUse.gestureCanvas);
      if (gestureCanvas != null) {
        this.gestureCanvas = gestureCanvas;
      }
    }
    if (this.gestureCanvas == null) {
      this.gestureCanvas = this.htmlCanvas;
    }

    if (this instanceof Figure) {  // $FlowFixMe
      this.gesture = new Gesture(this);
    }

    if (optionsToUse.limits != null) {
      const limits = getRect(optionsToUse.limits);
      optionsToUse.scene = {
        style: '2D',
        left: limits.left,
        right: limits.right,
        top: limits.top,
        bottom: limits.bottom,
      };
    }
    if (optionsToUse.scene == null) {
      const width = this.canvasLow.clientWidth;
      const height = this.canvasLow.clientHeight;
      let w;
      let h;
      if (width > height) {
        w = width / height * 2;
        h = 2;
      } else {
        w = 2;
        h = height / width * 2;
      }
      optionsToUse.scene = {
        style: '2D',
        left: -w / 2,
        right: w / 2,
        bottom: -h / 2,
        top: h / 2,
      };
    }
    this.scene = new Scene(optionsToUse.scene);
    this.previousCursorPoint = new Point(0, 0);
    this.isTouchDown = false;
    this.fontScale = optionsToUse.fontScale;
    this.setDefaultLineWidth(options.lineWidth || null);
    this.setDefaultLength(options.length || null);
    this.drawQueued = false;
    this.lastDrawTime = 0;
    this.beingMovedElement = null;
    this.beingTouchedElement = null;
    this.moveBuffer = [];
    this.timeKeeper = new TimeKeeper();
    this.notifications = new NotificationManager(this.fnMap);
    this.recorder = new Recorder(this.timeKeeper);
    // $FlowFixMe
    this.recorder.figure = this;
    this.bindRecorder();
    this.pauseTime = this.timeKeeper.now() / 1000;
    this.shapesLow = this.getShapes();
    this.shapes = this.shapesLow;
    this.primitives = this.shapes;
    this.collectionsLow = this.getObjects();
    this.collections = this.collectionsLow;
    this.createFigureElements();
    if (this.elements.name === '') {
      this.elements.name = 'figureRoot';
    }
    this.state = {
      pause: 'unpaused',
      preparingToStop: false,
      preparingToSetState: false,
    };
    this.stateTime = this.timeKeeper.now() / 1000;

    // this.updateFontSize = optionsToUse.updateFontSize;

    this.focused = true;
    window.addEventListener('resize', this.resize.bind(this));
    window.addEventListener('focus', this.focusGained.bind(this));
    window.addEventListener('blur', this.focusLost.bind(this));
    // window.addEventListener('resize', this.resize.bind(this));
    this.sizeHtmlText();
    this.isTouchDevice = isTouchDevice();
    this.animateNextFrame(true, 'first frame');
    if (optionsToUse.elements) {
      // eslint-disable-next-line new-cap
      this.elements = new optionsToUse.elements(this);
      this.initElements();
    }
    this.waitForFrames = 0;
    this.scrollingFast = false;
    this.scrollTimeoutId = null;
    this.drawTimeoutId = null;
    this.oldScroll = window.pageYOffset;
    this.drawAnimationFrames = 0;
    this.cursorShown = false;
    this.originalScalePoint = null;
  }

  /**
   * Add a {@link CollectionsSlideNavigator} that controls the root collection of this figure.
   *
   * @return {CollectionsSlideNavigator}
   */
  addSlideNavigator(options: COL_SlideNavigator) {
    const nav = this.add(joinObjects(
      {},
      {
        name: '_nav_',
        make: 'collections.slideNavigator',
      },
      { options },
    ));
    this.slideNavigatorElementName = '_nav_';
    return nav;
  }

  /**
   * Get the {@link CollectionsSlideNavigator} for the figure (will only return
   * if the navigator was added with `figure.addSlideNavigator`).
   *
   * @return {CollectionsSlideNavigator}
   */
  getSlideNavigator() {
    return this.getElement(this.slideNavigatorElementName);
  }

  /**
   * Add cursor for recording interactive videos. Cursor will be hidden when
   * first added.
   * @return {FigureElement} cursor element
   */
  addCursor(options: Object) {
    const cursor = this.add(joinObjects(
      {},
      {
        name: '_cursor_',
        make: 'collections.cursor',
        mods: { isShown: false },
      },
      { options },
    ));
    this.cursorElementName = '_cursor_';
    return cursor;
  }

  /**
   * Get cursor element.
   @return {FigureElement} cursor element
   */
  getCursor() {
    return this.getElement(this.cursorElementName);
  }

  // setScene(options: OBJ_SceneOptions) {
  //   this.scene = new Scene(options);
  //   this.elements.scene = this.
  // }
  //   const o = joinobjects({}, this.scene, options);


  // }

  bindRecorder() {
    const onCursor = (payload) => {
      const [action, x, y] = payload;
      if (action === 'show') {
        this.showCursor('up', new Point(x, y));
        if (this.recorder.state === 'recording') {
          this.recorder.recordEvent('cursor', ['show', x, y]);
        }
      } else {
        this.showCursor('hide');
        if (this.recorder.state === 'recording') {
          this.recorder.recordEvent('cursor', ['hide']);
        }
      }
    };
    const onAutoCursor = (payload) => {
      const [action, x, y] = payload;
      if (action === 'show') {
        this.showCursor('up', new Point(x, y));
      } else {
        this.showCursor('hide');
      }
    };
    const onTouchElement = (payload) => {
      const [element, x, y, z] = payload;
      this.selectElement(element, new Point(x, y, z));
    };
    const onTouch = (payload) => {
      const [action, x, y] = payload;
      if (action === 'down') {
        this.touchDown(new Point(x, y), true);
      } else {
        this.touchUp();
      }
    };
    const onAutoTouch = (payload) => {
      const [action, x, y] = payload;
      if (action === 'down') {
        this.touchDown(new Point(x, y), true, true);
      } else {
        this.touchUp(true);
      }
    };
    const onCursorMove = (payload) => {
      const [x, y] = payload;
      // this.setCursorGLPoint(new Point(x, y));
      this.setCursor(new Point(x, y));
      this.touchMove(new Point(x, y));
    };
    const onAutoCursorMove = (payload) => {
      const [x, y] = payload;
      // this.setCursorGLPoint(new Point(x, y));
      this.setCursor(new Point(x, y));
      this.touchMove(new Point(x, y), true);
    };

    const exec = (payload) => {
      const [functionName, args] = payload;
      this.fnMap.exec(functionName, args);
      if (this.recorder.state === 'recording') {
        this.recorder.recordEvent('exec', payload);
      }
    };

    const autoExec = (payload) => {
      const [functionName, args] = payload;
      this.fnMap.exec(functionName, args);
    };

    this.recorder.addEventType('touchElement', onTouchElement);
    this.recorder.addEventType('_autoTouchElement', onTouchElement);
    this.recorder.addEventType('cursor', onCursor);
    this.recorder.addEventType('_autoCursor', onAutoCursor);
    this.recorder.addEventType('cursorMove', onCursorMove);
    this.recorder.addEventType('_autoCursorMove', onAutoCursorMove);
    this.recorder.addEventType('touch', onTouch);
    this.recorder.addEventType('_autoTouch', onAutoTouch);
    this.recorder.addEventType('exec', exec);
    this.recorder.addEventType('_autoExec', autoExec);
  }

  setDefaultLineWidth(userInputLineWidth: number | null) {
    if (userInputLineWidth != null) {
      this.defaultLineWidth = userInputLineWidth;
      return;
    }

    const figureWidth = this.scene.right - this.scene.left;
    const pixelWidth = this.webglLow.gl != null ? this.webglLow.gl.canvas.width : 100;
    this.defaultLineWidth = Math.max(figureWidth / pixelWidth, figureWidth / 800);
    // const zero = this.transformPoint([0, 0], 'gl', 'figure');
    // const one = this.transformPoint([1, 0], 'gl', 'figure');
    // this.defaultLineWidth = Math.abs(one.distance(zero) / 10);
  }

  setDefaultLength(userInputLength: number | null) {
    if (userInputLength != null) {
      this.defaultLength = userInputLength;
      return;
    }

    this.defaultLength = (this.scene.right - this.scene.left) / 4;
  }

  scrollEvent() {
    this.scrolled = true;
    this.animateNextFrame(false, 'scroll event');
  }

  enableScrolling() {
    document.addEventListener(
      'scroll',
      this.scrollEvent.bind(this),
      false,
    );
  }

  disableScrolling() {
    document.removeEventListener(
      'scroll',
      this.scrollEvent.bind(this),
      false,
    );
  }

  getState(options: { precision?: number, ignoreShown?: boolean, min?: boolean }) {
    this.notifications.publish('getState');
    this.stateTime = this.timeKeeper.now() / 1000;
    const o = joinObjects({}, options, { returnF1Type: false });
    const state = getState(this, [
      'lastDrawTime',
      'elements',
      'stateTime',
      'mockPreviousTouchPoint',
      'isTouchDown',
      'scene',
      'originalScalePoint',
    ], o);
    state.beingTouchedElement = null;
    state.beingMovedElement = null;

    if (this.beingTouchedElement != null) {
      state.beingTouchedElement = {
        f1Type: 'de',
        state: this.beingTouchedElement.getPath(),
      };
    }
    if (this.beingMovedElements != null) {
      state.beingMovedElement = {
        f1Type: 'de',
        state: this.beingMovedElements.getPath(),
      };
    }
    return state;
  }

  setState(
    stateIn: Object,
    optionsIn: {
      how: 'animate' | 'dissolve' | 'instant',
      duration?: number | {
        dissovlveOut: ?number,
        dissovlveIn: ?number,
        delay: ?number,
      },
      velocity?: OBJ_ScenarioVelocity,
      maxDuration?: number,
      zeroDurationThreshold?: boolean,
      allDurationsSame?: boolean,
    } | 'dissolve' | 'animate' | 'instant' = 'instant',
  ) {
    // $FlowFixMe
    const state = parseState(stateIn, this);
    let finishedFlag = false;
    this.state.preparingToSetState = false;
    const finished = () => {
      finishedFlag = true;
      this.state.preparingToSetState = false;
      setState(this, state);
<<<<<<< HEAD
      this.notifications.publish('stateSetInit');
=======
      this.beingMovedElements = this.beingMovedElements.filter(e => Object.keys(e).length > 0);
      this.beingTouchedElements = this.beingTouchedElements.filter(e => Object.keys(e).length > 0);
      this.notifications.publish('setStateInit');
>>>>>>> 12ec4cf8
      this.elements.setTimeDelta(this.timeKeeper.now() / 1000 - this.stateTime);
      // this.elements.updateDrawTransforms([new Transform()], this.scene);
      this.elements.stateSet();
      this.elements.setPointsFromDefinition();
      this.elements.setPrimitiveColors();
      if (this.setStateCallback != null) {
        this.fnMap.exec(this.setStateCallback);
      }
      this.animateNextFrame();
      this.notifications.publish('setState');
    };

    let options = {
      how: 'instant',
      maxDuration: 6,
      // velocity: {
      //   position: 2,
      //   rotation: Math.PI * 2 / 2,
      //   scale: 1,
      //   opacity: 0.8,
      //   color: 0.8,
      // },
      allDurationsSame: true,
      zeroDurationThreshold: 0.00001,
      // minDuration: 0,
      duration: 0,
    };
    if (optionsIn.velocity != null) { // $FlowFixMe
      options.velocity = {
        position: 2,
        rotation: Math.PI * 2 / 2,
        scale: 1,
        opacity: 0.8,
        color: 0.8,
      };
    }

    if (typeof optionsIn === 'string') {
      options.how = optionsIn;
    } else {
      options = joinObjects({}, options, optionsIn);
      // velocity trumps duration by default, but if only duration is defined by the
      // user, then remove velocity;
      // if (this.settings.resume.duration != null && this.settings.resume.velocity == null) {
      //   options.velocity = undefined;
      // }
    }
    if (options.how === 'dissolve') {
      const defaultDuration = {
        dissolveIn: 0.8,
        dissolveOut: 0.8,
        delay: 0.2,
      };
      if (options.duration === 0) {
        options.duration = defaultDuration;
      } else if (typeof options.duration === 'number') {
        options.duration = {
          dissolveOut: options.duration / 10 * 4.5,
          dissolveIn: options.duration / 10 * 4.5,
          delay: options.duration / 10 * 1,
        };
      } else {
        options.duration = joinObjects({}, defaultDuration, options.duration);
      }
    } else if (options.duration != null && typeof options.duration !== 'number') {
      // $FlowFixMe
      options.duration = {
        dissolveOut: 0,
        dissolveIn: 0,
        delay: 0,
      };
    }

    if (
      options.how === 'instant' // $FlowFixMe
      || this.elements.isStateSame(state.elements, true, ['cursor'])
    ) {
      finished();
    } else if (options.how === 'animate') {
      this.elements.stop('freeze');  // This is cancelling the pulse
      this.animateToState(
        state,
        options,
        finished,
        'now',
      );
    } else {
      this.elements.stop('freeze');
      this.dissolveToState({
        state,
        dissolveInDuration: options.duration.dissolveIn,
        dissolveOutDuration: options.duration.dissolveOut,
        done: finished,
        delay: options.duration.delay,
        startTime: 'now',
      });
    }

    if (!finishedFlag) {
      this.state.preparingToSetState = true;
      this.notifications.publish('preparingToSetState');
    }
    this.animateNextFrame();
  }

  animateToState(
    state: Object,
    optionsIn: Object = {},
    done: ?(string | (() => void)),
    startTime: ?number | 'now' | 'prevFrame' | 'nextFrame' = null,
  ) {
    const duration = this.elements.animateToState(
      state.elements, optionsIn, true, startTime,
    );

    if (done != null) {
      if (duration === 0) {
        this.fnMap.exec(done);
      } else if (done != null) {
        this.notifications.add('animationsFinished', done, 1);
      }
    }
  }


  dissolveToState(optionsIn: {
    state: Object,
    dissolveOutDuration: number,
    dissolveInDuration: number,
    delay: Number,
    done: ?(string | (() => void)),
    startTime: ?number | 'now' | 'prev' | 'next',
  }) {
    const options = joinObjects({}, {
      dissolveOutDuration: 0.8,
      dissolveInDuration: 0.8,
      delay: 0.2,
      done: null,
      startTime: null,
    }, optionsIn);
    this.elements.animations.new()
      .opacity({ duration: options.dissolveOutDuration, start: 1, target: 0.001 })
      .trigger(
        {
          callback: () => {
            this.elements.hideAll();
            this.elements.show();
          },
        },
      )
      .delay({ duration: options.delay })
      .trigger({
        callback: () => {
          this.dissolveInToState({
            state: options.state,
            duration: options.dissolveInDuration,
            done: options.done,
            startTime: options.startTime,
          });
        },
        duration: 0,
      })
      .start(options.startTime);
  }


  dissolveInToState(optionsIn: {
    state: Object,
    duration: number,
    done: ?(string | (() => void)),
    startTime: ?number | 'now' | 'prev' | 'next',
  }) {
    const options = joinObjects({}, {
      duration: 0.8,
      done: null,
      startTime: null,
    }, optionsIn);
    const {
      state, duration, done, startTime,
    } = options;
    const dissolveDuration = this.elements.dissolveInToState(state.elements, duration, startTime);

    // force update of transforms to update any dependent transforms
    const elements = this.elements.getAllElements();
    elements.forEach((element) => {
      if (element.isShown && element.dependantTransform === false) {
        element.setTransform(element.transform);
      }
    });


    if (done != null) {
      if (dissolveDuration === 0) {
        this.fnMap.exec(done);
      } else if (done != null) {
        this.notifications.add('animationsFinished', done, 1);
      }
    }
  }


  /* eslint-disable max-len */
  /**
   * Add a figure element to the root collection of the figure.
   *
   * If adding an array of elements, then the added elements will be returned
   * in an array (even if only one element is added). If not adding an array,
   * then that single element will be returned.
   *
   * @param {string | FigureElement | OBJ_AddElement | Array<FigureElement | OBJ_AddElement>} nameOrElementOrElementDefinition
    reference name of element
   * @param {FigureElement} elementToAdd element to add
   *
   * @return {Array<FigureElement> | FigureElement} added element, or array of
   * added elements
   *
   * @example
   * // Add name and element
   * const element = figure.primitives.polygon({ radius: 1 });
   * figure.add('name', element);
   *
   * @example
   * // Element only (name will be autogenerated)
   * const element = figure.primitives.polygon({ radius: 1 });
   * figure.add(element);
   *
   * @example
   * // Element definition (if no name is provided, then name will
   * // be auto generated)
   * figure.add({
   *   make: 'polygon',
   *   radius: 1,
   * });
   *
   * @example
   * // Array of elements
   * const element = figure.primitives.polygon({ radius: 1 });
   * figure.add([
   *   element,
   *   {
   *     make: 'polygon',
   *     radius: 0.2,
   *     color: [0, 0, 1, 1],
   *   },
   * ]);
   */
  /* eslint-enable max-len */
  add(
    nameOrElementOrElementDefinition: string
        | FigureElement | OBJ_AddElement
        | Array<FigureElement | OBJ_AddElement>,
    elementToAdd: ?FigureElement = null,
  ) {
    return this.elements.add(nameOrElementOrElementDefinition, elementToAdd);
  }


  /**
   * Get element from an element path with '.' separators.
   *
   * For instance, if a collection has a child collection 'a', which
   * has a child primitive 'b', then the path would be: 'a.b'.
   *
   * @see <a href="#figureelementcollectiongetelement">element.getElement</a>
   *
   * @param {null | string} elementPath
   * @return {FigureElement | null } element at path. If `elementPath`
   * is `null`, then the figure's base collection is returned. If `elementPath`
   * is invalid then `null` is returned.
   *
   * @example
   * // Get all the elements from a figure
   * figure.add(
   *   {
   *     name: 'c',
   *     make: 'collection',
   *     elements: [
   *       {
   *         name: 'tri',
   *         make: 'triangle',
   *         height: 0.4,
   *         width: 0.4,
   *       },
   *       {
   *         name: 'text',
   *         make: 'text',
   *         text: 'triangle',
   *         position: [0, -0.4],
   *         xAlign: 'center',
   *       },
   *     ],
   *   },
   * );
   *
   * const c = figure.getElement('c');
   * // Elements within collections can be found with dot notation
   * const tri = figure.getElement('c.tri');
   * // Or the collection can be queried directly
   * const text = c.getElement('text');
   */
  getElement(elementName: string) {
    if (elementName === this.elements.name) {
      return this.elements;
    }
    return this.elements.getElement(elementName);
  }

  /**
   * Returns an array of result from
   * [getElement](#figureelementcollectiongetelement) calls on an
   * array of paths.
   *
   * @param {TypeElementPath} children
   * @return {Array<FigureElement>} Array of
   * [getElement](#figureelementcollectiongetelement) results
   */
  getElements(children: TypeElementPath) {
    return this.elements.getElements(children);
  }

  /**
   * Returns an array of result from
   * [getElement](#figureelementcollectiongetelement) calls on an
   * array of paths. Same as `getElements` but more succinct
   *
   * @param {TypeElementPath} children
   * @return {Array<FigureElement>} Array of
   * [getElement](#figureelementcollectiongetelement) results
   */
  get(children: TypeElementPath) {
    if (typeof children === 'string') {
      return this.getElement(children);
    }
    return this.getElements(children);
  }

  // /**
  //  * Set the figure to be touchable.
  //  *
  //  * Using <a href="#figureelementsettouchable">element.setTouchable</a> will
  //  * automatically set this.
  //  */
  // setTouchable(touchable: boolean = true) {
  //   if (touchable) {
  //     this.elements.hasTouchableElements = true;
  //   } else {
  //     this.elements.hasTouchableElements = false;
  //   }
  // }

  getShapes() {
    const webgl = [this.webglLow];
    if (this.webglOffscreen) {
      webgl.push(this.webglOffscreen);
    }
    const draw2D = [this.draw2DLow];
    if (this.draw2DOffscreen) {
      draw2D.push(this.draw2DOffscreen);
    }
    // if (high) {
    //   webgl = this.webglHigh;
    //   draw2D = this.draw2DHigh;
    // }
    return new FigurePrimitives(
      webgl, draw2D,
      this.htmlCanvas,
      this.scene,
      this.animateNextFrame.bind(this, true, 'getShapes'),
      this.defaultColor,
      this.defaultDimColor,
      this.defaultFont,
      this.defaultLineWidth,
      this.defaultLength,
      this.timeKeeper,
      this.recorder,
    );
  }


  getObjects() {
    const shapes = this.shapesLow;
    // const equation = this.equationLow;
    // if (high) {
    //   shapes = this.shapesHigh;
    //   equation = this.equationHigh;
    // }
    return new FigureCollections(
      shapes,
      // equation,
      this.isTouchDevice,
      this.animateNextFrame.bind(this, true, 'collections'),
    );
  }

  sizeHtmlText() {
    const containerRect = this.container.getBoundingClientRect();
    let size = containerRect.width / 35;
    const test = document.getElementById(`${this.htmlId}_measure`);
    if (test != null) {
      test.style.fontSize = `${size}px`;
      const width = (test.clientWidth + 1);
      const ratio = width / containerRect.width;
      if (containerRect.width < 500) {
        size = Math.floor(0.84 / ratio * size * 10000) / 10000;
      } else {
        size = Math.floor(0.85 / ratio * size * 10000) / 10000;
      }
    }

    this.htmlCanvas.style.fontSize = `${size}px`;
  }

  destroy() {
    this.gesture.destroy();
    this.webglLow.gl.getExtension('WEBGL_lose_context').loseContext();
    // this.webglHigh.gl.getExtension('WEBGL_lose_context').loseContext();
  }

  /**
   * Return matrix that can convert between 'pixel', 'figure' and 'gl' spaces.
   *
   * These matrices would be generally used to transform points between spaces.
   * `transformPoint` can be used to do this for individual points, but if
   * converting many points, then generating the transform matrix once and
   * applying it to each point can be more efficient.
   *
   * Depending on the type of figure scene, not all space combinations are
   * possible.
   *
   * For 2D scenes, all combinations are possible.
   *
   * For 3D scenes:
   * - 'pixel' to 'gl' will transform a point in pixel space to a point on the
   *    XY plane at Z = 0 in GL space.
   * - 'pixel' to 'figure' is not valid. Use `transformPoint` instead where a
   *   plane can be defined to intersect with.
   * - Conversions between 'gl' and 'figure' are only valid for 'orthographic'
   *   projections. For perspective projections, the transform matrix is not
   *   general and depends coordinates of the point to be transformed. Use
   *   `transformPoint` for each point to be transformed.
   */
  spaceTransformMatrix(
    from: 'figure' | 'gl' | 'pixel',
    to: 'figure' | 'gl' | 'pixel',
  ) {
    return this.elements.spaceTransformMatrix(from, to);
  }

  /**
   * Transform a point between 'figure', 'gl' and 'pixel' spaces.
   *
   * `plane` is only needed when converting from pixel space (a 2D space) to
   * 'figure' space or 'gl' space (a 3D space). A ray from the pixel is drawn
   * into the screen and the intersection with the defined `plane` is returned.
   *
   * @param {TypeParsablePoint} point
   * @param {'figure' | 'gl' | 'pixel'} fromSpace space to convert point from
   * @param {'figure' | 'gl' | 'pixel'} toSpace space to convert point to
   * @param {TypeParsablePlane} plane figure space intersection plane for
   * 'pixel' to 'figure' conversion (default: xy plane at z = 0)
   */
  transformPoint(
    point: TypeParsablePoint,
    fromSpace: 'figure' | 'gl' | 'pixel',
    toSpace: 'figure' | 'gl' | 'pixel',
    plane: TypeParsablePlane = [[0, 0, 0], [0, 0, 1]],
  ) {
    return this.elements.transformPoint(point, fromSpace, toSpace, plane);
  }

  // pixelToPlane(
  //   pixel: TypeParsablePoint,
  //   figureSpacePlane: TypeParsablePlane,
  //   // figureToLocalMatrix: Type3DMatrix = m3.identity(),
  // ) {
  //   const glPoint = getPoint(pixel).transformBy(this.spaceTransformMatrix('pixel', 'gl'));
  //   return this.glToPlane(glPoint, figureSpacePlane);
  // }

  /*
  A figure is projected into clip space (gl space) through a view matrix
  and projection matrix.

  The view matrix simulates a camera at some postion with some orientation
  looking at the figure.

  The projection matrix transforms all vertices that are to be seen to within
  the GL coordinates (-1 to +1)

  The near plane (gl space z = -1) represents a rectange in figure space where
  the center of the rectangle is the point between the camera position and the
  look at point a distance `near` from the camera. `scene.rightVector` and
  `scene.upVector` define the figure space directions of gl space x+ and y+.

  Therefore, a point on the near gl plane can be converted to figure space by
  scaling the `scene.rightVector` and `scene.upVector`s and adding them to the
  `scene.nearCenter`.

  A similar process can be done with the far gl plane.

  Therefore, this method takes the XY coordinate of a GL point and draws a line
  from -1 to 1 in z in GL space. The near point (z = -1) and far point (z = 1)
  is transformed into figure space. The line in figure space is then
  intersected with a plane in figure space.
  */
  // glToPlane(
  //   glPoint: TypeParsablePoint,
  //   figureSpacePlane: TypeParsablePlane,
  // ) {
  //   const gl = getPoint(glPoint);
  //   const nearPoint = this.scene.nearCenter
  //     .add(this.scene.rightVector.scale(this.scene.widthNear / 2 * gl.x))
  //     .add(this.scene.upVector.scale(this.scene.heightNear / 2 * gl.y));
  //   const farPoint = this.scene.farCenter
  //     .add(this.scene.rightVector.scale(this.scene.widthFar / 2 * gl.x))
  //     .add(this.scene.upVector.scale(this.scene.heightFar / 2 * gl.y));
  //   return getPlane(figureSpacePlane).lineIntersect([nearPoint, farPoint]);
  // }

  // pixelToGLPlane(
  //   pixelPoint: TypeParsablePoint,
  //   glSpacePlane: TypeParsablePlane,
  // ) {
  //   const pixel = getPoint(pixelPoint);
  //   const gl = pixel.transformBy(this.spaceTransformMatrix('pixel', 'gl'));
  //   const nearPoint = new Point(gl.x, gl.y, -1);
  //   const farPoint = new Point(gl.x, gl.y, 1);
  //   return getPlane(glSpacePlane).lineIntersect([nearPoint, farPoint]);
  // }


  // deprecate
  // eslint-disable-next-line class-methods-use-this
  initialize() {
  }

  initElements() {
    this.animations = this.elements.animations;
    this.elements.scene = this.scene;
    // $FlowFixMe
    this.elements.getCanvas = () => this.canvasLow;
    this.setupAnimations();
    this.elements.setFigure({
      spaceTransformMatrix: this.spaceTransformMatrix.bind(this),
      animateNextFrame: this.animateNextFrame.bind(this),
      animationFinished: this.animationFinished.bind(this),
      recorder: this.recorder,
      timeKeeper: this.timeKeeper,
    });
    this.setFirstTransform();
    this.animateNextFrame();
  }

  setElements(collection: FigureElementCollection) {
    this.elements = collection;
    this.initElements();
  }

  /**
   * Get remaining animation durations of running animations
   */
  getRemainingAnimationTime(nowIn: number = this.timeKeeper.now() / 1000) {
    const elements = this.elements.getAllElements();
    let now = nowIn;

    if (this.state.pause === 'paused') {
      now = this.pauseTime;
    }
    let remainingTime = 0;

    for (let i = 0; i < elements.length; i += 1) {
      const element = elements[i];
      const elementRemainingTime = element.animations.getRemainingTime([], now);
      if (elementRemainingTime == null) {
        return null;
      }
      if (elementRemainingTime > remainingTime) {
        remainingTime = elementRemainingTime;
      }
      const remainingPulseTime = element.getRemainingPulseTime(now);
      if (remainingPulseTime == null) {
        return null;
      }
      if (remainingPulseTime > remainingTime) {
        remainingTime = remainingPulseTime;
      }
      const remainingMovingFreelyTime = element.getRemainingMovingFreelyTime(now);
      if (remainingMovingFreelyTime == null) {
        return null;
      }
      if (remainingMovingFreelyTime > remainingTime) {
        remainingTime = remainingMovingFreelyTime;
      }
    }
    return remainingTime;
  }

  setAnimationFinishedCallback(callback: ?(string | (() => void))) {
    this.animationFinishedCallback = callback;
  }

  animationFinished() {
    if (this.isAnimating()) {
      return;
    }
    this.fnMap.exec(this.animationFinishedCallback);
    this.notifications.publish('animationsFinished');
  }

  setFirstTransform() {
    this.elements.setFirstTransform(new Transform());
  }


  // Renders all tied elements in the first level of figure elements
  renderAllElementsToTiedCanvases(force: boolean = false) {
    if (this.canvasOffscreen == null) {
      return;
    }
    let needClear = false;
    Object.keys(this.elements.elements).forEach((name) => {
      const element = this.elements.elements[name];
      if (
        element.isShown
        && (element.isRenderedAsImage === false || force)
        && element.tieToHTML.element != null
      ) {
        element.isRenderedAsImage = true;
        this.renderElementToTiedCanvas(name);
        needClear = true;
      }
    });
    if (needClear) {
      this.drawQueued = true;
      this.clearContext();
      this.draw2DLow.ctx.clearRect(0, 0, this.textCanvasLow.width, this.textCanvasLow.height);
      this.draw(-1);
    }
  }

  renderElementToTiedCanvas(elementName: string) {
    // record visibility of top level elements in figure
    const currentVisibility = {};
    Object.keys(this.elements.elements).forEach((name) => {
      const element = this.elements.elements[name];
      currentVisibility[name] = element.isShown;
    });

    // Hide all elements
    Object.keys(this.elements.elements).forEach((name) => {
      this.elements.elements[name].hide();
    });

    // Show the element to render
    const elementToRender = this.elements.elements[elementName];
    elementToRender.show();

    // Move it to the origin to render
    const oldPosition = elementToRender.getPosition();
    const oldScale = elementToRender.getScale();
    const htmlCanvas = document.getElementById(elementToRender.tieToHTML.element);
    if (htmlCanvas instanceof HTMLElement) {
      this.canvasOffscreen.style.width = `${htmlCanvas.clientWidth}px`;
      this.canvasOffscreen.style.height = `${htmlCanvas.clientHeight}px`;
      this.textCanvasOffscreen.style.width = `${htmlCanvas.clientWidth}px`;
      this.textCanvasOffscreen.style.height = `${htmlCanvas.clientHeight}px`;
      this.webglOffscreen.resize();
      this.draw2DOffscreen.resize();
    }

    elementToRender.updateHTMLElementTie(this.canvasOffscreen);
    // Need to reset position as updateHTMLElementTie doesn't set correct
    // position as it uses a figure pixels space transform that is only
    // relavant to the first gl canvas.
    const scale = elementToRender.getScale();
    elementToRender
      .setPosition(0 - scale.x * (elementToRender.tieToHTML.window.left
        + elementToRender.tieToHTML.window.width / 2),
      0 - scale.y * (elementToRender.tieToHTML.window.bottom
        + elementToRender.tieToHTML.window.height / 2));
    // elementToRender.setPosition(0, 0);

    // Stop animations and render
    elementToRender.isRenderedAsImage = false;
    elementToRender.stop('complete');

    this.renderToCanvas(elementToRender.tieToHTML.element);
    elementToRender.isRenderedAsImage = true;
    // elementToRender.setRenderedOnNextDraw();
    // reset position
    elementToRender.setPosition(oldPosition);
    elementToRender.setScale(oldScale);

    // show all elements that were shown previously (except element that was just rendered)
    Object.keys(this.elements.elements).forEach((name) => {
      const element = this.elements.elements[name];
      if (currentVisibility[name] === true) {
        element.show();
      } else {
        element.hide();
      }
    });
  }

  // This method will render the gl and 2d contexts to a canvas
  renderToCanvas(
    htmlCanvasElementOrId: string = '',
  ) {
    let htmlCanvas = htmlCanvasElementOrId;
    if (typeof htmlCanvasElementOrId === 'string') {
      htmlCanvas = document.getElementById(htmlCanvasElementOrId);
    }

    if (!(htmlCanvas instanceof HTMLElement)) {
      return;
    }

    this.drawQueued = true;
    this.draw(-1, 1);

    const w = document.getElementById(`${htmlCanvasElementOrId}_webgl`);
    if (w instanceof HTMLImageElement) {
      w.src = this.webglOffscreen.gl.canvas.toDataURL('image/png', 0.5);
      w.style.display = 'block';
    }


    const d = document.getElementById(`${htmlCanvasElementOrId}_2d`);
    if (d instanceof HTMLImageElement) {
      d.src = this.draw2DOffscreen.canvas.toDataURL('image/png', 0.5);
      d.style.display = 'block';
    }
    this.clearContext(1);
  }

  unrenderAll() {
    for (let i = 0; i < this.elements.drawOrder.length; i += 1) {
      const element = this.elements.elements[this.elements.drawOrder[i]];
      element.unrender();
    }
  }

  // resize should only be called if the viewport size has changed.
  resize(skipHTMLTie: boolean = false) {
    this.webglLow.resize();
    this.draw2DLow.resize();
    this.sizeHtmlText();
    if (skipHTMLTie) {
      this.elements.resize();
    } else {
      this.elements.resize(this.canvasLow);
    }
    if (this.oldWidth !== this.canvasLow.clientWidth) {
      this.renderAllElementsToTiedCanvases();
      this.oldWidth = this.canvasLow.clientWidth;
    }
    this.notifications.publish('resize');
    this.animateNextFrame(true, 'resize');
    this.drawAnimationFrames = 2;
    // this.renderAllElementsToTiedCanvases(true);
  }

  updateHTMLElementTie() {
    if (this.elements != null) {
      this.elements.updateHTMLElementTie(
        this.canvasLow,
      );
    }
  }

  /**
   * Show specific elements within the figure
   */
  show(
    toShow: TypeElementPath = [],
  ): void {
    this.elements.show(toShow);
  }

  /**
   * Hide specific elements within the figure
   */
  hide(
    toShow: TypeElementPath = [],
  ): void {
    this.elements.hide(toShow);
  }

  /**
   * Show specific elements within a figure, while hiding all others
   */
  showOnly(
    toShow: TypeElementPath = [],
  ): void {
    this.elements.showOnly(toShow);
  }

  /**
   * Set scenarios of all elements with scenarioName defined
   */
  setScenarios(scenarioName: string, onlyIfVisible: boolean = false) {
    this.elements.setScenarios(scenarioName, onlyIfVisible);
  }

  toggleCursor() {
    this.cursorShown = !this.cursorShown;
    if (this.recorder.state === 'recording') {
      if (this.cursorShown) {
        this.recorder.recordEvent('cursor', ['show', this.previousCursorPoint.x, this.previousCursorPoint.y]);
        if (this.isTouchDown) {
          this.showCursor('down');
        } else {
          this.showCursor('up');
        }
        this.setCursorGLPoint(this.previousCursorPoint);
      } else {
        this.recorder.recordEvent('cursor', ['hide']);
        this.showCursor('hide');
      }
    }
  }

  showCursor(show: 'up' | 'down' | 'hide', position: ?Point = null) {
    const cursor = this.getCursor();
    if (cursor == null) {
      return;
    }
    const up = cursor.getElement('up');
    const down = cursor.getElement('down');
    if (up == null || down == null) {
      return;
    }
    if (show === 'up') {
      up.showAll();
      down.hide();
    } else if (show === 'down') {
      up.hide();
      down.showAll();
    } else {
      cursor.hide();
    }
    if (position != null) {
      this.setCursor(position);
    }
    this.animateNextFrame();
  }

  isCursorShown() {
    const cursor = this.getElement(this.cursorElementName);
    if (cursor == null) {
      return false;
    }
    return cursor.isShown;
  }

  touchDownHandlerClient(clientPoint: Point, eventFromPlayback: boolean = false) {
    const pixel = this.clientToPixel(clientPoint);
    // const glPoint = pixelP.transformBy(this.spaceTransformMatrix('pixel', 'gl'));
    const glPoint = this.transformPoint(pixel, 'pixel', 'gl');
    // glPoint.z = -1;
    this.touchDownHandler(glPoint, eventFromPlayback);
    return true;
    // if (e != null) {
    //   // console.log(e.getPosition('figure'))
    //   const drawPosition = e.getPosition('draw');
    //   const worldViewProjectionMatrix = m3.mul(
    //     m3.mul(
    //       this.scene.projectionMatrix,
    //       this.scene.viewMatrix,
    //     ),
    //     e.lastDrawTransform.matrix(),
    //   );
    //   const n = m3.transformVector(worldViewProjectionMatrix, [0, 0, 0, 1]);
    //   const perspectiveWVPMatrix = worldViewProjectionMatrix.map(a => a / n[3]);
    //   const drawToPixel = m3.mul(this.spaceTransformMatrix('gl', 'pixel'), perspectiveWVPMatrix);

    //   const p = drawPosition.transformBy(drawToPixel);

    //   const q = pixelP.round(0);
    //   console.log(e.name, [p.x, p.y], [q.x, q.y]);
    //   console.log(e.getPosition('pixel'))
    // }
    // console.log('xz', this.pixelToPlane(pixelP, [[0, 0, 0], [1, 0, 0]]));

    // const figurePoint = pixelP.transformBy(this.spaceTransformMatrix('pixel', 'figure'));
    // return this.touchDownHandler(figurePoint, eventFromPlayback);
  }

  touchDownHandler(
    glPoint: Point,
    eventFromPlayback: boolean = false,
    autoEvent: boolean = false,
  ) {
    if (this.recorder.state === 'recording') {
      if (!autoEvent) {
        this.recorder.recordEvent('touch', ['down', glPoint.x, glPoint.y]);
      }
      if (this.cursorShown) {
        this.showCursor('down');
      }
    }

    // this.currentCursorPoint = figurePoint._dup();
    this.previousCursorPoint = this.transformPoint(glPoint, 'gl', 'figure');

    if (this.isPaused) {
      this.unpause();
    }
    if (this.recorder.state === 'idle') {
      this.recorder.lastSeekTime = null;
    }
    if (this.recorder.state === 'playing' && !eventFromPlayback) {
      this.recorder.pausePlayback();
      this.showCursor('hide');
    }
    this.isTouchDown = true;


    let element;
    element = this.elements.getSelectionFromBorders(glPoint);
    if (element == null) {
      element = this.getSelectionFromDraw(glPoint);
    }
    if (element == null) {
      return false;
    }
    // console.log(element)
    this.selectElement(element, glPoint, autoEvent);
    // element.click(glPoint);
    // if (this.recorder.state === 'recording') {
    //   if (!autoEvent) {
    //     this.recorder.recordEvent('touchElement', [element.getPath(), glPoint.x, glPoint.y]);
    //   }
    // }

    // this.beingTouchedElement = element;
    // if (element.isMovable) {
    //   this.beingMovedElement = element;
    //   element.startBeingMoved();
    // }

    // if (this.beingMovedElement != null) {
    //   this.animateNextFrame(true, 'touch down handler');
    // }
    return true;
  }

  selectElement(
    element: string | FigureElement,
    glPoint: Point,
    autoEvent: boolean = false,
  ) {
    let e: FigureElement;
    if (typeof element === 'string') {
      // $FlowFixMe
      e = this.get(element);
    } else {
      e = element;
    }
    if (e == null) {
      return;
    }
    if (this.recorder.state === 'recording') {
      if (!autoEvent) { // $FlowFixMe
        this.recorder.recordEvent('touchElement', [e.getPath(), glPoint.x, glPoint.y, glPoint.z]);
      }
    }
    // $FlowFixMe
    e.click(glPoint); // $FlowFixMe
    this.beingTouchedElement = e;
    if (e.isMovable) { // $FlowFixMe
      this.beingMovedElement = e;// $FlowFixMe
      e.startBeingMoved();
    }

    if (this.beingMovedElement != null) {
      this.animateNextFrame(true, 'touch down handler');
    }
  }

  // // Handle touch down, or mouse click events within the canvas.
  // // The default behavior is to be able to move objects that are touched
  // // and dragged, then when they are released, for them to move freely before
  // // coming to a stop.
  // touchDownHandlerLegacy(
  //   figurePoint: Point,
  //   eventFromPlayback: boolean = false,
  //   autoEvent: boolean = false,
  // ) {
  //   if (this.recorder.state === 'recording') {
  //     if (!autoEvent) {
  //       this.recorder.recordEvent('touch', ['down', figurePoint.x, figurePoint.y]);
  //     }
  //     if (this.cursorShown) {
  //       this.showCursor('down');
  //     }
  //   }

  //   // this.currentCursorPoint = figurePoint._dup();
  //   this.previousCursorPoint = figurePoint._dup();

  //   if (this.isPaused) {
  //     this.unpause();
  //   }
  //   if (this.recorder.state === 'idle') {
  //     this.recorder.lastSeekTime = null;
  //   }
  //   if (this.recorder.state === 'playing' && !eventFromPlayback) {
  //     this.recorder.pausePlayback();
  //     this.showCursor('hide');
  //   }
  //   this.isTouchDown = true;

  //   // Get the touched point in clip space
  //   const glPoint = figurePoint.transformBy(this.spaceTransformMatrix('figure', 'gl'));

  //   // Get all the figure elements that were touched at this point (element
  //   // must have isTouchable = true to be considered)
  //   // debugger;
  //   this.beingTouchedElements = this.elements.getTouched(glPoint);

  //   if (this.touchTopElementOnly && this.beingTouchedElements.length > 1) {
  //     this.beingTouchedElements = [this.beingTouchedElements[0]];
  //   }

  //   this.beingTouchedElements.forEach(e => e.click(glPoint));

  //   // Make a list of, and start moving elements that are being moved
  //   // (element must be touched and have isMovable = true to be in list)
  //   this.beingMovedElements = [];
  //   for (let i = 0; i < this.beingTouchedElements.length; i += 1) {
  //     const element = this.beingTouchedElements[i];
  //     if (element.isMovable) {
  //       this.beingMovedElements.push(element);
  //       element.startBeingMoved();
  //     }
  //   }

  //   if (this.beingMovedElements.length > 0) {
  //     this.animateNextFrame(true, 'touch down handler');
  //   }
  //   if (this.beingTouchedElements.length > 0) {
  //     return true;
  //   }
  //   return false;
  // }

  flushMoveBuffer() {
    if (this.moveBuffer.length > 0) {
      this.touchMoveHandler(
        this.moveBuffer[0][0],
        this.moveBuffer[this.moveBuffer.length - 1][1],
        false,
      );
      this.moveBuffer = [];
    }
  }

  // Handle touch up, or mouse click up events in the canvas. When an UP even
  // happens, the default behavior is to let any elements being moved to move
  // freely until they decelerate to 0.
  touchUpHandler(autoEvent: boolean = false) {
    if (this.recorder.state === 'recording' && !autoEvent) {
      this.recorder.recordEvent('touch', ['up']);
      if (this.cursorShown) {
        this.showCursor('up');
      }
    }
    this.flushMoveBuffer();
    if (this.beingMovedElement != null) {
      let elementToMove;
      if (this.beingMovedElement.move.element == null) {
        elementToMove = this.beingMovedElement;
      } else if (typeof this.beingMovedElement.move.element === 'string') {
        elementToMove = this.getElement(this.beingMovedElement.move.element);
      } else {
        elementToMove = this.beingMovedElement.move.element;
      }
      if (elementToMove != null && elementToMove.state.isBeingMoved) {
        elementToMove.stopBeingMoved();
        elementToMove.startMovingFreely();
      }
    }
    // if (
    //   this.beingMovedElement != null
    //   && this.beingMovedElement.state.isBeingMoved
    // ) {
    //   this.beingMovedElement.stopBeingMoved();
    //   this.beingMovedElement.startMovingFreely();
    // }
    this.originalScalePoint = null;
    this.isTouchDown = false;
    this.beingMovedElement = null;
    this.beingTouchedElement = null;
  }

  setCursor(p: Point, animateNextFrame: boolean = true) {
    const cursor = this.getElement(this.cursorElementName);
    if (cursor == null) {
      return;
    }
    cursor.setPosition(p);
    if (animateNextFrame) {
      this.animateNextFrame();
    }
  }

  setCursorGLPoint(p: Point, animateNextFrame: boolean = true) {
    const cursor = this.getElement(this.cursorElementName);
    if (cursor == null) {
      return;
    }
    cursor.setPosition(cursor.transformPoint(p, 'gl', 'figure'));
    if (animateNextFrame) {
      this.animateNextFrame();
    }
  }

  touchFreeHandler(clientPoint: Point) {
    // const cursor = this.getCursor();
    if (this.recorder.state === 'recording') {
      const pixelP = this.clientToPixel(clientPoint);
      const cursorGLPoint = this.transformPoint(pixelP, 'pixel', 'gl');
      this.previousCursorPoint = cursorGLPoint;
      if (this.cursorShown) {
        this.recorder.recordEvent('cursorMove', [cursorGLPoint.x, cursorGLPoint.y]);
        this.setCursorGLPoint(cursorGLPoint);
      } else {
        this.setCursorGLPoint(cursorGLPoint, false);
      }
    }
  }

  // eslint-disable-next-line class-methods-use-this
  rotateElement(
    element: FigureElement,
    previousGLPoint: Point,
    currentGLPoint: Point,
  ) {
    const previousLocalPoint = element.glToPlane(previousGLPoint, 'local');
    const currentLocalPoint = element.glToPlane(currentGLPoint, 'local');

    const center = element.getPosition('local');
    const prev = previousLocalPoint.sub(center);
    const curr = currentLocalPoint.sub(center);
    let deltaAngle;
    if (prev.isEqualTo(curr)) {
      deltaAngle = 0;
    } else {
      deltaAngle = curr.angleTo(prev);
      const norm = prev.crossProduct(curr).normalize();
      if (!norm.isEqualTo(element.move.plane.n)) {
        deltaAngle *= -1;
      }
    }
    const r = element.transform.r();
    if (typeof r === 'number') {
      element.moved(r + deltaAngle);
    } else {
      element.moved(r[1] + deltaAngle);
    }

    // const currentAngle = Math.atan2(
    //   currentLocalPoint.y - center.y,
    //   currentLocalPoint.x - center.x,
    // );
    // const previousAngle = Math.atan2(
    //   previousLocalPoint.y - center.y,
    //   previousLocalPoint.x - center.x,
    // );
    // const diffAngle = minAngleDiff(currentAngle, previousAngle);
    // const transform = element.transform._dup();
    // let rot = transform.r();
    // if (rot == null) {
    //   rot = 0;
    // }
    // const newAngle = rot + diffAngle;
    // // console.log(rot, diffAngle, newAngle);
    // transform.updateRotation(newAngle);
    // element.moved(transform);
  }

  // eslint-disable-next-line class-methods-use-this
  translateElement(
    element: FigureElement,
    previousGLPoint: Point,
    currentGLPoint: Point,
  ) {
    const previousLocalPoint = element.glToPlane(previousGLPoint, 'local', element.move.plane);
    const currentLocalPoint = element.glToPlane(currentGLPoint, 'local', element.move.plane);
    const delta = currentLocalPoint.sub(previousLocalPoint);
    const transform = element.transform._dup();
    const translation = transform.t();
    if (translation != null) {
      // transform.updateTranslation(translation.add(delta));
      // element.moved(transform);
      element.moved(translation.add(delta));
    }

    // const m = element.spaceTransformMatrix('figure', 'local');

    // const currentVertexSpacePoint = currentFigurePoint.transformBy(m);
    // const previousVertexSpacePoint = previousFigurePoint.transformBy(m);
    // const elementSpaceDelta = currentVertexSpacePoint.sub(previousVertexSpacePoint);
    // const currentTransform = element.transform._dup();
    // const currentTranslation = currentTransform.t();
    // if (currentTranslation != null) {
    //   const newTranslation = currentTranslation.add(elementSpaceDelta);
    //   currentTransform.updateTranslation(newTranslation);
    //   element.moved(currentTransform);
    // }
  }

  // TODO There is some weird behavior here when a boundary limit min is
  // set. When draggin toward the center, the min will be reached. Just beyond
  // the center might have a previousMag << currentMag meaning a very large
  // scale will result so the scale will jump from min to max instantly.

  // eslint-disable-next-line class-methods-use-this
  scaleElement(
    element: FigureElement,
    previousGLPoint: Point,
    currentGLPoint: Point,
    type: 'x' | 'y' | 'z' | '' = '',
  ) {
    const previousLocalPoint = element.glToPlane(previousGLPoint);
    const currentLocalPoint = element.glToPlane(currentGLPoint);
    // if (this.originalScalePoint == null) {
    //   this.originalScalePoint = previousLocalPoint;
    // }
    const center = element.getPosition('local');
    let previousMag = previousLocalPoint.sub(center).distance();
    if (previousMag === 0) {
      previousMag = 0.000001;
    }
    const currentMag = currentLocalPoint.sub(center).distance();
    // if (element.move.bounds !== null) {
    //   currentMag = element.move.bounds.clip(currentMag);
    //   previousMag = Math.max(element.move.bounds.clip(previousMag), 0.0000001);
    //   console.log(currentMag, previousMag)
    // }


    const currentScale = element.transform.s();
    // element.moved(currentMag / previousMag);
    if (currentScale != null) {
      // const currentTransform = element.transform._dup();
      // const newScaleY = currentScale.y * currentMag / previousMag;
      // const newScaleZ = currentScale.z * currentMag / previousMag;
      if (type === 'x') {
        // currentTransform.updateScale([newScaleX, 1, 1]);
        const newScaleX = currentScale.x * currentMag / previousMag;
        element.moved(newScaleX);
      } else if (type === 'y') {
        // currentTransform.updateScale([1, newScaleY, 1]);
        const newScaleY = currentScale.y * currentMag / previousMag;
        element.moved(newScaleY);
      } else if (type === 'z') {
        // currentTransform.updateScale([1, 1, newScaleZ]);
        const newScaleZ = currentScale.z * currentMag / previousMag;
        element.moved(newScaleZ);
      } else {
        // currentTransform.updateScale([newScaleX, newScaleY, newScaleZ]);
        const newScaleX = currentScale.x * currentMag / previousMag;
        element.moved(newScaleX);
      }
      // element.moved(currentTransform);
    }
  }


  touchMoveHandlerClient(previousClientPoint: Point, currentClientPoint: Point) {
    const currentPixelPoint = this.clientToPixel(currentClientPoint);
    const currentGLPoint = currentPixelPoint
      .transformBy(this.spaceTransformMatrix('pixel', 'gl'));
    const previousPixelPoint = this.clientToPixel(previousClientPoint);
    const previousGLPoint = previousPixelPoint
      .transformBy(this.spaceTransformMatrix('pixel', 'gl'));
    currentGLPoint.z = -1;
    previousGLPoint.z = -1;
    if (this.beingMovedElement == null || this.beingMovedElement === this.elements) {
      return this.touchMoveHandler(previousGLPoint, currentGLPoint);
    }
    this.moveBuffer.push([previousGLPoint, currentGLPoint]);
    return true;
  }


  touchMoveHandler(
    previousGLPoint: Point,
    currentGLPoint: Point,
    fromAutoEvent: boolean = false,
  ): boolean {
    this.previousCursorPoint.x = currentGLPoint.x;
    this.previousCursorPoint.y = currentGLPoint.y;
    if (this.recorder.state === 'recording' && !fromAutoEvent) {
      this.recorder.recordEvent('cursorMove', [currentGLPoint.x, currentGLPoint.y]);
      if (this.cursorShown) {
        this.setCursorGLPoint(currentGLPoint);
      }
    }

    // this.previousCursorPoint = currentCusorPoint;

    if (this.beingMovedElement == null || this.beingMovedElement === this.elements) {
      return false;
    }

    const element = this.beingMovedElement;
    const moveType = element.move.type;

    let elementToMove: FigureElement;
    if (element.move.element == null) {
      elementToMove = element;
    } else if (typeof element.move.element === 'string') {  // $FlowFixMe
      elementToMove = this.getElement(element.move.element);
    } else {
      elementToMove = element.move.element;
    } // $FlowFixMe
    if (elementToMove.state.isBeingMoved === false) {  // $FlowFixMe
      elementToMove.startBeingMoved();
    } // $FlowFixMe
    elementToMove.move.type = moveType;
    if (moveType === 'rotation') {
      this.rotateElement( // $FlowFixMe
        elementToMove, previousGLPoint, currentGLPoint,
      );
    } else if (moveType === 'scale') {
      this.scaleElement( // $FlowFixMe
        elementToMove, previousGLPoint, currentGLPoint,
      );
    } else if (moveType === 'scaleX') {
      this.scaleElement( // $FlowFixMe
        elementToMove, previousGLPoint, currentGLPoint, 'x',
      );
    } else if (moveType === 'scaleY') {
      this.scaleElement( // $FlowFixMe
        elementToMove, previousGLPoint, currentGLPoint, 'y',
      );
    } else if (moveType === 'scaleZ') {
      this.scaleElement( // $FlowFixMe
        elementToMove, previousGLPoint, currentGLPoint, 'z',
      );
    } else {
      this.translateElement( // $FlowFixMe
        elementToMove,
        previousGLPoint,
        currentGLPoint,
      );
    }

    this.animateNextFrame(true, 'touch move handler');
    return true;
  }

  // // Handle touch/mouse move events in the canvas. These events will only be
  // // sent if the initial touch down happened in the canvas.
  // // The default behavior is to drag (move) any objects that were touched in
  // // the down event to the new location.
  // // This function should return true if the move event should NOT be processed
  // // by the system. For example, on a touch device, a touch and drag would
  // // normally scroll the screen. Typically, you would want to move the figure
  // // element and not the screen, so a true would be returned.
  // touchMoveHandlerLegacy(
  //   previousFigurePoint: Point,
  //   currentFigurePoint: Point,
  //   fromAutoEvent: boolean = false,
  // ): boolean {
  //   if (this.recorder.state === 'recording' && !fromAutoEvent) {
  //     this.recorder.recordEvent('cursorMove', [currentFigurePoint.x, currentFigurePoint.y]);
  //     if (this.cursorShown) {
  //       this.setCursor(currentFigurePoint);
  //     }
  //   }

  //   this.previousCursorPoint.x = currentFigurePoint.x;
  //   this.previousCursorPoint.y = currentFigurePoint.y;

  //   if (this.beingMovedElements.length === 0) {
  //     return false;
  //   }
  //   const previousGLPoint = previousFigurePoint
  //     .transformBy(this.spaceTransformMatrix('figure', 'gl'));
  //   // Go through each element being moved, get the current translation
  //   for (let i = 0; i < this.beingMovedElements.length; i += 1) {
  //     const element = this.beingMovedElements[i];
  //     if (element !== this.elements) {
  //       if (element.isBeingTouched(previousGLPoint)
  //             || element.move.canBeMovedAfterLosingTouch) {
  //         let elementToMove;
  //         if (element.move.element == null) {
  //           elementToMove = element;
  //         } else if (typeof element.move.element === 'string') {
  //           elementToMove = this.getElement(element.move.element);
  //         } else {
  //           elementToMove = element.move.element;
  //         }
  //         // $FlowFixMe
  //         if (elementToMove.state.isBeingMoved === false) {
  //           // $FlowFixMe
  //           elementToMove.startBeingMoved();
  //         }
  //         if (this.beingMovedElements.indexOf(elementToMove) === -1) {
  //           // $FlowFixMe
  //           this.beingMovedElements.push(elementToMove);
  //         }
  //         if (element.move.type === 'rotation') {
  //           this.rotateElement( // $FlowFixMe
  //             elementToMove,
  //             previousFigurePoint,
  //             currentFigurePoint,
  //           );
  //         } else if (element.move.type === 'scale') {
  //           this.scaleElement( // $FlowFixMe
  //             elementToMove,
  //             previousFigurePoint,
  //             currentFigurePoint,
  //           );
  //         } else if (element.move.type === 'scaleX') {
  //           this.scaleElement( // $FlowFixMe
  //             elementToMove,
  //             previousFigurePoint,
  //             currentFigurePoint,
  //             'x',
  //           );
  //         } else if (element.move.type === 'scaleY') {
  //           this.scaleElement( // $FlowFixMe
  //             elementToMove,
  //             previousFigurePoint,
  //             currentFigurePoint,
  //             'y',
  //           );
  //         } else {
  //           this.translateElement( // $FlowFixMe
  //             elementToMove,
  //             previousFigurePoint,
  //             currentFigurePoint,
  //           );
  //         }
  //       }
  //     }
  //     if (this.touchTopElementOnly) {
  //       i = this.beingMovedElements.length;
  //     }
  //   }
  //   this.animateNextFrame(true, 'touch move handler');
  //   return true;
  // }

  /**
   * Stop all animations, movement and pulses in figure.
   */
  stop(
    how: 'freeze' | 'cancel' | 'complete' | 'animateToComplete' | 'dissolveToComplete' = 'cancel',
  ) {
    const stopped = () => {
      this.notifications.publish('stopped');
      this.state.preparingToStop = false;
    };
    if (!this.elements.isAnimating()) {
      stopped();
      return;
    }
    if (how === 'freeze' || how === 'cancel' || how === 'complete') {
      this.elements.stop(how);
      stopped();
      return;
    }

    this.state.preparingToStop = false;
    if (how === 'animateToComplete') {
      this.elements.stop(how);
      const elements = this.elements.getAllElements();
      let preparingToStopCounter = 0;
      const checkAllStopped = () => {
        if (preparingToStopCounter > 0) {
          preparingToStopCounter -= 1;
        }
        if (preparingToStopCounter === 0) {
          stopped();
        }
      };
      elements.forEach((element) => {
        if (element.state.preparingToStop) {
          preparingToStopCounter += 1;
          element.notifications.add('stopped', checkAllStopped, 1);
        }
      });
      if (preparingToStopCounter === 0) {
        checkAllStopped();
      } else if (preparingToStopCounter > 0) {
        this.notifications.publish('preparingToStop');
        this.state.preparingToStop = true;
      }
      return;
    }
    // Otherwise we are dissolving to complete
    const state = this.getState({});
    this.elements.stop('complete');
    const completeState = this.getState({});
    this.setState(state);
    this.elements.stop('freeze');
    this.setState(completeState, 'dissolve');
    if (this.state.preparingToSetState) {
      this.notifications.add('setState', stopped, 1);
      this.notifications.publish('preparingToStop');
      this.state.preparingToStop = true;
    } else {
      stopped();
    }
  }

  setupAnimations() {
    this.elements.fnMap.add('_cameraCallback', (p: number, customProperties: Object) => {
      const { start, target } = customProperties;
      const camera = {
        position: start.position.add(target.position.sub(start.position).scale(p)),
        lookAt: start.lookAt.add(target.lookAt.sub(start.lookAt).scale(p)),
        up: start.up.add(target.up.sub(start.up).scale(p)),
      };
      this.scene.setCamera(camera);
    }); // $FlowFixMe
    this.animations.camera = (...opt) => {
      const o = joinObjects({}, {
        progression: 'easeinout',
      }, ...opt);
      o.customProperties = {
        start: joinObjects({}, this.scene.camera, o.start || {}),
        target: joinObjects({}, this.scene.camera, o.target || {}),
      };
      o.customProperties.start.position = getPoint(o.customProperties.start.position);
      o.customProperties.start.lookAt = getPoint(o.customProperties.start.lookAt);
      o.customProperties.start.up = getPoint(o.customProperties.start.up);
      o.customProperties.target.position = getPoint(o.customProperties.target.position);
      o.customProperties.target.lookAt = getPoint(o.customProperties.target.lookAt);
      o.customProperties.target.up = getPoint(o.customProperties.target.up);
      o.callback = '_cameraCallback';
      o.timeKeeper = this.timeKeeper;
      return new CustomAnimationStep(o);
    };
    this.animations.customSteps.push({
      step: this.animations.camera.bind(this),
      name: 'camera',
    });
  }

  // To add elements to a figure, either this method can be overridden,
  // or the `add` method can be used.
  createFigureElements() {
    this.elements = this.collections.collection({ name: 'rootCollection' });
    // this.elements.scene = this.scene;
    // this.animations = this.elements.animations;
    // this.elements.getCanvas = () => this.canvasLow;
    // this.setupAnimations();
    this.initElements();
  }


  setElementsToCollection(collection: FigureElementCollection) {
    this.elements = collection;
    // this.elements.scene = this.scene;
    // this.animations = this.elements.animations;
    // this.elements.getCanvas = () => this.canvasLow;
    // this.setupAnimations();
    this.initElements();
  }

  clearContext(canvasIndex: number = 0) {
    if (canvasIndex === 0) {
      const { gl } = this.webglLow;
      gl.bindFramebuffer(gl.FRAMEBUFFER, null);
      gl.viewport(0, 0, gl.canvas.width, gl.canvas.height);
      this.webglLow.gl.clearColor(
        this.backgroundColor[0],
        this.backgroundColor[1],
        this.backgroundColor[2],
        this.backgroundColor[3],
      );
      // eslint-disable-next-line no-bitwise
      this.webglLow.gl.clear(this.webglLow.gl.COLOR_BUFFER_BIT | this.webglLow.gl.DEPTH_BUFFER_BIT);
    } else {
      this.webglOffscreen.gl.clearColor(0, 0, 0, 0);
      this.webglOffscreen.gl.clear(this.webglLow.gl.COLOR_BUFFER_BIT);
    }
    this.elements.clear(canvasIndex);
  }

  setupForSelectionDraw(canvasIndex: number = 0) {
    if (canvasIndex === 0) {
      const { gl } = this.webglLow;
      gl.bindFramebuffer(gl.FRAMEBUFFER, this.webglLow.targetTexture.fb);
      gl.viewport(0, 0, gl.canvas.width, gl.canvas.height);
      // gl.enable(gl.CULL_FACE);
      gl.enable(gl.DEPTH_TEST);
      // Clear the canvas AND the depth buffer.
      // eslint-disable-next-line no-bitwise
      gl.clear(gl.COLOR_BUFFER_BIT | gl.DEPTH_BUFFER_BIT);
    }
  }

  // TODO in future - convert this to just one pixel as in
  // https://webglfundamentals.org/webgl/lessons/webgl-picking.html
  // but make sure it also works for orthographic projection
  getSelectionFromPixel(xPixel: number, yPixel: number, debug: boolean = false) {
    const { gl } = this.webglLow;
    this.setupForSelectionDraw();
    this.elements.draw(
      0,
      this.scene,
      [new Transform()],
      1,
      true,
    );
    const x = xPixel / gl.canvas.clientWidth * gl.canvas.width;
    const y = gl.canvas.height - yPixel * gl.canvas.height / gl.canvas.clientHeight - 1;
    const data = new Uint8Array(4);
    gl.readPixels(
      x, y, 1, 1, gl.RGBA, gl.UNSIGNED_BYTE, data,
    );
    if (!debug) {
      this.animateNextFrame();
    } // $FlowFixMe
    return this.elements.getUniqueColorElement(data);
  }

  /**
   * Show touchable regions in figure.
   */
  showTouchable() {
    this.getSelectionFromPixel(0, 0, true);
  }

  showTouchBorders() {
    const elements = this.elements.getAllElements();
    const colors = [
      [0, 0, 1, 1],
      [0, 1, 1, 1],
      [1, 0, 1, 1],
      [1, 0, 0, 1],
      [1, 0.5, 0, 1],
      [0, 0, 0, 1],
    ];
    let colorIndex = 0;
    for (let i = 0; i < elements.length; i += 1) {
      const element = elements[i];
      if (element.isTouchable) {
        const touchBorder = element.getBorder('figure', 'touchBorder');
        if (touchBorder[0].length > 0) {
          for (let j = 0; j < touchBorder.length; j += 1) {
            this.add({
              name: `buffer${i}${j}`,
              make: 'polyline',
              options: {
                points: touchBorder[j],
                width: 0.01,
                color: colors[colorIndex % colors.length],
                dash: [0.02, 0.02],
                close: true,
              },
            });
          }
          colorIndex += 1;
        }
      }
    }
  }

  getSelectionFromDraw(glPoint: Point) {
    const pixelPoint = glPoint.transformBy(this.spaceTransformMatrix('gl', 'pixel'));
    return this.getSelectionFromPixel(pixelPoint.x, pixelPoint.y);
  }


  drawNow(time: number = -1) {
    this.drawQueued = true;
    this.draw(time);
  }


  pause() {
    if (this.state.pause === 'pause' || this.state.pause === 'preparingToPause' || this.state.pause === 'preparingToUnpause') {
      return;
    }
    this.state.pause = 'paused';
    this.pauseTime = this.timeKeeper.now() / 1000;
    this.clearDrawTimeout();
  }


  unpause() {
    if (this.state.pause === 'unpaused' || this.state.pause === 'preparingToPause' || this.state.pause === 'preparingToUnpause') {
      return;
    }
    this.state.pause = 'unpaused';
    this.isPaused = false;
    this.elements.setTimeDelta(this.timeKeeper.now() / 1000 - this.pauseTime);
    this.animateNextFrame();
    this.notifications.publish('unpaused');
  }

  touchDown(
    figurePosition: TypeParsablePoint,
    eventFromPlayback: boolean = false,
    autoEvent: boolean = false,
  ) {
    const p = getPoint(figurePosition);
    const gl = p.transformBy(this.spaceTransformMatrix('figure', 'gl'));
    this.touchDownHandler(gl, eventFromPlayback, autoEvent);
    this.mockPreviousTouchPoint = gl;
    // $FlowFixMe
    if (this.elements.elements[this.cursorElementName] != null) {
      this.showCursor('down', p);
    }
  }

  touchUp(autoEvent: boolean = false) {
    this.touchUpHandler(autoEvent);
    // $FlowFixMe
    if (this.elements.elements[this.cursorElementName] != null) {
      this.showCursor('up');
      // cursor.setPosition(p);
    }
  }

  touchMove(figurePosition: TypeParsablePoint, autoEvent: boolean = false) {
    const p = getPoint(figurePosition).transformBy(this.spaceTransformMatrix('figure', 'gl'));
    this.touchMoveHandler(this.mockPreviousTouchPoint, p, autoEvent);
    this.mockPreviousTouchPoint = p;
  }

  clearDrawTimeout() {
    this.timeKeeper.clearTimeout(this.nextDrawTimer);
    this.nextDrawTimer = null;
  }

  draw(nowIn: number, canvasIndex: number = 0): void {
    let timer;
    // $FlowFixMe
    if (this.elements.__frameRate_ != null || FIGURE1DEBUG) {
      timer = new PerformanceTimer();
      window.figureOneDebug.draw = [];
      window.figureOneDebug.setupDraw = [];
      window.figureOneDebug.misc = [];
    }
    this.clearDrawTimeout();
    if (this.state.pause === 'paused') {
      return;
    }
    let now = nowIn;
    if (nowIn === -1) {
      now = this.lastDrawTime;
    }
    this.lastDrawTime = now;

    if (this.scrolled === true) {
      this.scrolled = false;
      if (Math.abs(window.pageYOffset - this.oldScroll)
          > this.webglLow.gl.canvas.clientHeight / 4
      ) {
        this.renderAllElementsToTiedCanvases();
        // }
        this.scrollingFast = true;
        if (this.scrollTimeoutId) {
          clearTimeout(this.scrollTimeoutId);
          this.scrollTimeoutId = null;
        }
        this.scrollTimeoutId = setTimeout(this.centerDrawingLens.bind(this, true), 100);
      }
    }

    // If only a scroll event called draw, then quit before drawing
    if (this.drawQueued === false) {
      return;
    }
    this.drawQueued = false;
    this.flushMoveBuffer();
    // $FlowFixMe
    if (this.elements.__frameRate_ != null || FIGURE1DEBUG) { timer.stamp('m1'); }

    this.notifications.publish('beforeDraw');
    // $FlowFixMe
    if (this.elements.__frameRate_ != null || FIGURE1DEBUG) { timer.stamp('beforeDraw'); }
    // $FlowFixMe
    if (this.elements.__frameRate_ != null && this.frameRate.information != null) {
      // $FlowFixMe
      this.elements.__frameRate_.custom.updateText({ text: this.frameRate.information });
    }
    this.elements.setupDraw(
      now,
      canvasIndex,
    );
    // $FlowFixMe
    if (this.elements.__frameRate_ != null || FIGURE1DEBUG) { timer.stamp('setupDraw'); }

    this.clearContext(canvasIndex);
    // $FlowFixMe
    if (this.elements.__frameRate_ != null || FIGURE1DEBUG) { timer.stamp('clearContext'); }
    this.elements.draw(
      now,
      this.scene,
      [new Transform()],
      1,
      false,
    );

    // $FlowFixMe
    if (this.elements.__frameRate_ != null || FIGURE1DEBUG) { timer.stamp('draw'); }

    if (this.elements.isAnyElementMoving()) {
      this.animateNextFrame(true, 'is moving');
    }

    if (this.drawAnimationFrames > 0) {
      this.drawAnimationFrames -= 1;
      this.animateNextFrame(true, 'queued frames');
    }
    this.notifications.publish('afterDraw'); // $FlowFixMe
    if (FIGURE1DEBUG || this.elements.__frameRate_ != null) { // $FlowFixMe
      timer.stamp('afterDraw'); // $FlowFixMe
      const deltas = timer.deltas();
      if (FIGURE1DEBUG) {
        if (window.figureOneDebug.cumTimes.length > 50) {
          Console(
            '>>>>>>>>>>> Total',
            round(
              window.figureOneDebug.cumTimes.reduce((sum, time) => sum + time) / 50,
              2,
            ),
            { frameTotal: deltas[0] },
            { frame: deltas.slice(1) },
            { setupDraw: window.figureOneDebug.setupDraw },
            { draw: window.figureOneDebug.draw },
            { misc: window.figureOneDebug.misc },
          );
          window.figureOneDebug.cumTimes = [];
        } else {
          window.figureOneDebug.cumTimes.push(deltas[0]);
        }
        // }
        window.figureOneDebug.history.push({
          now: this.timeKeeper.now(),
          frameTotal: deltas[0],
          frame: deltas.slice(1),
          setupDraw: window.figureOneDebug.setupDraw,
          draw: window.figureOneDebug.draw,
          misc: window.figureOneDebug.misc,
          animationManager: window.figureOneDebug.animationManager,
        });
      }
      // $FlowFixMe
      if (this.elements.__frameRate_ != null) {
        const timeBetweenFrames =
          (this.timeKeeper.now() - (this.timeKeeper.lastDrawTime || 0)) / 1000;
        // const frameRate = 1 / timeBetweenFrames;
        const totalDrawTime = deltas[0];  // $FlowFixMe
        const setupDrawTime = deltas[4][1]; // $FlowFixMe
        const drawTime = deltas[5][1];
        this.frameRate.history.push([timeBetweenFrames, totalDrawTime, setupDrawTime, drawTime]);
        if (this.frameRate.history.length === this.frameRate.num) {
          const averages = this.frameRate.history.reduce(
            (a, c) => [a[0] + c[0], a[1] + c[1], a[2] + c[2], a[3] + c[3]],
            [0, 0, 0, 0],
          );
          const maximums = this.frameRate.history.reduce(
            (a, c) => [
              c[0] > a[0] ? c[0] : a[0],
              c[1] > a[1] ? c[1] : a[1],
              c[2] > a[2] ? c[2] : a[2],
              c[3] > a[3] ? c[3] : a[3],
            ],
            [0, 0, 0, 0],
          );
          const { num } = this.frameRate;
          const ave = [
            round(1 / (averages[0] / num), 0).toFixed(0).padStart(3),
            round(averages[1] / num, 1).toFixed(1).padStart(5),
            round(averages[2] / num, 1).toFixed(1).padStart(5),
            round(averages[3] / num, 1).toFixed(1).padStart(5),
          ];
          const max = [
            round(1 / (maximums[0]), 0).toFixed(0).padStart(3),
            round(maximums[1], 1).toFixed(1).padStart(5),
            round(maximums[2], 1).toFixed(1).padStart(5),
            round(maximums[3], 1).toFixed(1).padStart(5),
          ];
          this.frameRate.information = [
            `Ave:  ${ave[0]} fps, ${ave[1]} ms, (${ave[2]}, ${ave[3]})`,
            `Max: ${max[0]} fps, ${max[1]} ms, (${max[2]}, ${max[3]})`,
          ];
          this.frameRate.history = [];
        }
      }
    }
    this.setDrawTimeout();
  }


  centerDrawingLens(fromTimeOut: boolean = false) {
    if (fromTimeOut) {
      this.scrollingFast = false;
    }
    let viewPortHeight = window.innerHeight || 0;
    if (document.documentElement != null) {
      viewPortHeight = Math.max(
        document.documentElement.clientHeight,
        window.innerHeight || 0,
      );
    }
    let newTop = window.pageYOffset + viewPortHeight / 2
                 - this.webglLow.gl.canvas.clientHeight / 2;
    if (newTop < 0) {
      newTop = 0;
    }
    const newTopInPx = `${newTop}px`;
    if (this.webglLow.gl.canvas.style.top !== newTopInPx) {
      this.webglLow.gl.canvas.style.top = `${newTop}px`;
      this.draw2DLow.canvas.style.top = `${newTop}px`;
      this.updateHTMLElementTie();
    }
    this.oldScroll = window.pageYOffset;
  }

  // TimerDuration is in seconds
  setDrawTimeout(
    timerDurationIn: number = -1,
  ) {
    let timerDuration = timerDurationIn;
    if (timerDuration < 0) {
      timerDuration = this.elements.getNextAnimationFinishTime();
      // console.log(timerDuration)
    }
    // console.log(timerDuration)
    if (timerDuration == null) {
      timerDuration = 0.1;
    }
    if (timerDuration > 0.00000001) {
      const timerStart = this.timeKeeper.now() / 1000;
      if (
        (this.nextDrawTimer == null && timerDuration > 0)
        || (
          this.nextDrawTimer != null
          && this.nextDrawTimerStart > 0
          && this.nextDrawTimerDuration > 0
          && this.nextDrawTimerStart
            + this.nextDrawTimerDuration > timerStart + timerDuration + 0.001
        )
        || (this.nextDrawTimerStart + this.nextDrawTimerDuration <= timerStart)
      ) {
        this.clearDrawTimeout();
        this.nextDrawTimerStart = timerStart;
        this.nextDrawTimerDuration = timerDuration;
        this.nextDrawTimer = this.timeKeeper.setTimeout(() => {
          this.nextDrawTimer = null;
          this.setupDraw();
          this.animateNextFrame();
        }, timerDuration * 1000, 'drawTimeout');
      }
    }
  }

  focusLost() {
    this.focused = false;
    this.setDrawTimeout(0.1);
  }

  focusGained() {
    this.focused = true;
  }

  setupDraw(time: number = this.timeKeeper.now() / 1000) {
    this.elements.setupDraw(time);
    if (!this.focused) {
      this.setDrawTimeout(0.1);
    } else {
      this.setDrawTimeout();
    }
  }

  /**
   * Force figure to draw on next available animation frame.
   */
  animateNextFrame(draw: boolean = true, fromWhere: string = '') {
    this.fromWhere = fromWhere;
    if (!this.drawQueued) {
      if (draw) {
        this.drawQueued = true;
      }
      this.timeKeeper.queueNextFrame(this.draw.bind(this));
    }
  }


  isAnimating(): boolean {
    return this.elements.isAnimating();
  }

  clientToPixel(clientLocation: Point): Point {
    const canvas = this.canvasLow.getBoundingClientRect();
    return new Point(
      clientLocation.x - canvas.left,
      clientLocation.y - canvas.top,
    );
  }

  pixelToClient(pixelLocation: Point): Point {
    const canvas = this.canvasLow.getBoundingClientRect();
    return new Point(
      pixelLocation.x + canvas.left,
      pixelLocation.y + canvas.top,
    );
  }

  debugShowTouchBorders(
    elements: TypeElementPath, // $FlowFixMe
    lineOptions: OBJ_Polyline = {},
    startIndex: number = 0,
  ) {
    this.setFirstTransform();
    const elems = this.elements.getElements(elements);
    elems.forEach((element, index) => {
      const touchBorder = element.getBorder('figure', 'touchBorder');
      const polyline = this.primitives.polyline(joinObjects({}, lineOptions, {
        points: touchBorder[0],
        close: true,
      }));
      this.add(`__touchBorder_${index + startIndex}`, polyline);
    });
  }

  /**
   * Sets manual frames.
   *
   * Normally, when a browser is ready to refresh the screen it will call
   * FigureOne to do a draw. The time between frames is not fixed and depends on
   * a number of factors. This is the most performant way to handle drawing.
   *
   * However, when debugging it can be useful to manually trigger a draw frame
   * with a defined delta time from the last frame.
   *
   * This method turns on manual frames. Use `frame` to trigger a draw.
   */
  setManualFrames() {
    this.timeKeeper.setManualFrames();
  }

  /**
   * End manual frames. Reverts drawing to when browser reqeusts it.
   */
  endManualFrames() {
    this.timeKeeper.endManualFrames();
  }

  /**
   * Manually trigger a draw frame with a specified time step (in seconds) from
   * the last draw frame. Can only be used when `setManualFrames()` has been
   * called.
   *
   * @param {number} timeStep in seconds
   */
  frame(timeStep: number) {
    this.timeKeeper.frame(timeStep);
  }

  /**
   * Add a frame rate annotation to the figure.
   *
   * Each time the browser requests FigureOne to paint the screen, FigureOne
   * performs two main tasks:
   * - setup the figure for a draw (setupDraw) - all visible figure elements
   *   are iterated through and if they are animating or moving then their next
   *   animation or movement frame is calculated
   * - draw the figure elements (draw)
   *
   * Frame rate is determined by FigureOne's total frame processing time
   * (setupDraw time + draw time), and how frequently a browser requests
   * FigureOne to draw a frame.
   *
   * The frame rate will not be faster than the browser wants, but it can be
   * slower if the total frame processing time is too long.
   *
   * The frame rate and time durations are reported as both an average, and
   * worst case (max). The averaging is done over `numFrames` number of frames.
   *
   * The screen output is then:
   * - Ave: F fsp, T ms (S, D)
   * - Max: F fsp, T ms (S, D)
   *
   * Where:
   * - F: Frames per second
   * - T: Total frame processing time
   * - S: setupDraw processing time
   * - D: draw processing time
   *
   * Note: FigureOne only requests animation frame notifications from the
   * browser when an element is animating or moving. If everything is still,
   * then the frame rate will be 0.
   */
  addFrameRate(numFrames: number = 10, options: OBJ_TextLines = {}) {
    this.frameRate.num = numFrames;
    const frame = this.add(joinObjects(
      {},
      {
        name: '_frameRate_',
        make: 'primitives.textLines',
        // mods: { isShown: true },
        text: ['Ave:', 'Max:'],
        position: [
          this.scene.left,
          this.scene.bottom,
        ],
        xAlign: 'left',
        yAlign: 'bottom',
        font: { size: (this.scene.right - this.scene.left) / 30 },
      },
      options,
    ));
    window.figureOneDebug = {
      cumTimes: [],
      draw: [],
      setupDraw: [],
      misc: [],
      history: [],
      animationManager: [],
    };
    return frame;
  }
}

export default Figure;<|MERGE_RESOLUTION|>--- conflicted
+++ resolved
@@ -204,11 +204,7 @@
  * <body>
  *     <div id="figureOneContainer" style="width: 800px; height: 800px; background-color: white;">
  *     </div>
-<<<<<<< HEAD
- *     <script type="text/javascript" src='https://cdn.jsdelivr.net/npm figureone@0.10.1/figureone.min.js'></script>
-=======
  *     <script type="text/javascript" src='https://cdn.jsdelivr.net/npm figureone@0.10.2/figureone.min.js'></script>
->>>>>>> 12ec4cf8
  *     <script type="text/javascript" src='./index.js'></script>
  * </body>
  * </html>
@@ -833,13 +829,7 @@
       finishedFlag = true;
       this.state.preparingToSetState = false;
       setState(this, state);
-<<<<<<< HEAD
-      this.notifications.publish('stateSetInit');
-=======
-      this.beingMovedElements = this.beingMovedElements.filter(e => Object.keys(e).length > 0);
-      this.beingTouchedElements = this.beingTouchedElements.filter(e => Object.keys(e).length > 0);
       this.notifications.publish('setStateInit');
->>>>>>> 12ec4cf8
       this.elements.setTimeDelta(this.timeKeeper.now() / 1000 - this.stateTime);
       // this.elements.updateDrawTransforms([new Transform()], this.scene);
       this.elements.stateSet();
