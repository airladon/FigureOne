--- conflicted
+++ resolved
@@ -3,11 +3,7 @@
 <body>
     <!-- <img src="1.jpg" id="img1"> -->
     <div id="figureOneContainer" style="width: 800px; height: 800px; background-color: white;">
-<<<<<<< HEAD
-    <!-- <script type="text/javascript" src='https://cdn.jsdelivr.net/npm/figureone@0.10.1/figureone.min.js'></script> -->
-=======
     <!-- <script type="text/javascript" src='https://cdn.jsdelivr.net/npm/figureone@0.10.2/figureone.min.js'></script> -->
->>>>>>> 12ec4cf8
     <script type="text/javascript" src='../../package/index.js'></script>
     <!-- <script type="text/javascript" src='./navigator.js'></script> -->
     <script type="text/javascript" src='./index.js'></script>
